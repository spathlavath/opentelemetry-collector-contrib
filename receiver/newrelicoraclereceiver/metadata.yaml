--- conflicted
+++ resolved
@@ -2515,11 +2515,7 @@
     enabled: true
     gauge:
       value_type: int
-<<<<<<< HEAD
-    unit: "1"
-=======
     unit: "{count}"
->>>>>>> a0a90d59
     attributes:
       - newrelic.entity_name
       - database.name
