package models

import (
	"database/sql"
	"time"
)

// BlockingQuery represents a blocking query record from Oracle V$SESSION views
type BlockingQuery struct {
<<<<<<< HEAD
	CollectionTimestamp sql.NullTime
	SessionID           sql.NullInt64
	BlockedSerial       sql.NullInt64
	BlockedUser         sql.NullString
	BlockedWaitSec      sql.NullFloat64
	QueryID             sql.NullString
	BlockedSQLExecStart sql.NullString
	BlockedQueryText    sql.NullString
	BlockingSID         sql.NullInt64
	BlockingSerial      sql.NullInt64
	BlockingUser        sql.NullString
	DatabaseName        sql.NullString
=======
	SessionID         sql.NullInt64
	BlockedSerial     sql.NullInt64
	BlockedUser       sql.NullString
	BlockedWaitSec    sql.NullFloat64
	QueryID           sql.NullString
	SQLExecID         sql.NullInt64
	BlockingQueryText sql.NullString
	BlockingSID       sql.NullInt64
	BlockingSerial    sql.NullInt64
	BlockingUser      sql.NullString
	BlockingQueryID   sql.NullString
	DatabaseName      sql.NullString
>>>>>>> f7ac968b
}

// GetBlockedUser returns the blocked user as a string, empty if null
func (bq *BlockingQuery) GetBlockedUser() string {
	if bq.BlockedUser.Valid {
		return bq.BlockedUser.String
	}
	return ""
}

// GetBlockingQueryText returns the blocking query text as a string, empty if null
func (bq *BlockingQuery) GetBlockingQueryText() string {
	if bq.BlockingQueryText.Valid {
		return bq.BlockingQueryText.String
	}
	return ""
}

// GetBlockingUser returns the blocking user as a string, empty if null
func (bq *BlockingQuery) GetBlockingUser() string {
	if bq.BlockingUser.Valid {
		return bq.BlockingUser.String
	}
	return ""
}

// GetQueryID returns the query ID as a string, empty if null
func (bq *BlockingQuery) GetQueryID() string {
	if bq.QueryID.Valid {
		return bq.QueryID.String
	}
	return ""
}

// GetBlockingQueryID returns the blocking query ID as a string, empty if null
func (bq *BlockingQuery) GetBlockingQueryID() string {
	if bq.BlockingQueryID.Valid {
		return bq.BlockingQueryID.String
	}
	return ""
}

// GetSQLExecID returns the blocked SQL execution ID as int64, -1 if null
func (bq *BlockingQuery) GetSQLExecID() int64 {
	if bq.SQLExecID.Valid {
		return bq.SQLExecID.Int64
	}
	return -1
}

// GetDatabaseName returns the database name as a string, empty if null
func (bq *BlockingQuery) GetDatabaseName() string {
	if bq.DatabaseName.Valid {
		return bq.DatabaseName.String
	}
	return ""
}

// HasValidWaitTime checks if the query has a valid wait time
func (bq *BlockingQuery) HasValidWaitTime() bool {
	return bq.BlockedWaitSec.Valid && bq.BlockedWaitSec.Float64 >= 0
}

// HasValidQueryID checks if the query has a valid query ID
func (bq *BlockingQuery) HasValidQueryID() bool {
	return bq.QueryID.Valid
}

// IsValidForMetrics checks if the blocking query has the minimum required fields for metrics
func (bq *BlockingQuery) IsValidForMetrics() bool {
	return bq.HasValidQueryID() && bq.HasValidWaitTime()
}

// GetCollectionTimestamp returns the collection timestamp, or zero time if null
func (bq *BlockingQuery) GetCollectionTimestamp() time.Time {
	if bq.CollectionTimestamp.Valid {
		return bq.CollectionTimestamp.Time
	}
	return time.Time{}
}<|MERGE_RESOLUTION|>--- conflicted
+++ resolved
@@ -7,20 +7,7 @@
 
 // BlockingQuery represents a blocking query record from Oracle V$SESSION views
 type BlockingQuery struct {
-<<<<<<< HEAD
-	CollectionTimestamp sql.NullTime
-	SessionID           sql.NullInt64
-	BlockedSerial       sql.NullInt64
-	BlockedUser         sql.NullString
-	BlockedWaitSec      sql.NullFloat64
-	QueryID             sql.NullString
-	BlockedSQLExecStart sql.NullString
-	BlockedQueryText    sql.NullString
-	BlockingSID         sql.NullInt64
-	BlockingSerial      sql.NullInt64
-	BlockingUser        sql.NullString
-	DatabaseName        sql.NullString
-=======
+	CollectionTimestamp sql.NullTime	
 	SessionID         sql.NullInt64
 	BlockedSerial     sql.NullInt64
 	BlockedUser       sql.NullString
@@ -33,7 +20,6 @@
 	BlockingUser      sql.NullString
 	BlockingQueryID   sql.NullString
 	DatabaseName      sql.NullString
->>>>>>> f7ac968b
 }
 
 // GetBlockedUser returns the blocked user as a string, empty if null
