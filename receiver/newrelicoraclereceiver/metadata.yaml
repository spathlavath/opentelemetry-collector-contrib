type: newrelicoracledb

status:
  class: receiver
  stability:
    alpha: [metrics, logs]
  distributions: [contrib]
  codeowners:
    active: [tharun0064,spathlavath,sjyothi54,RamanaReddy8801]

resource_attributes:
  newrelicoracledb.instance.name:
    description: " "
    enabled: true
    type: string
  host.name:
    description: " "
    enabled: true
    type: string

attributes:
  collection_timestamp:
    description: " "
    type: string
  database_name:
    description: " "
    type: string
  query_id:
    description: " "
    type: string
  query_text:
    description: " "
    type: string
  schema_name:
    description: " "
    type: string
  username:
    description: " "
    type: string
  user_name:
    description: " "
    type: string
  last_active_time:
    description: " "
    type: string
  plan_hash_value:
    description: " "
    type: string
  first_load_time:
    description: " "
    type: string
  last_load_time:
    description: " "
    type: string

  # Execution Plan Row Attributes (from V$SQL_PLAN)
  child_number:
    description: " "
    type: int
  plan_id:
    description: " "
    type: int
  parent_id:
    description: " "
    type: int
  depth:
    description: " "
    type: int
  operation:
    description: " "
    type: string
  options:
    description: " "
    type: string
  object_owner:
    description: " "
    type: string
  object_name:
    description: " "
    type: string
  position:
    description: " "
    type: int
  cost:
    description: " "
    type: int
  cardinality:
    description: " "
    type: int
  bytes:
    description: " "
    type: int
  cpu_cost:
    description: " "
    type: int
  io_cost:
    description: " "
    type: int
  timestamp:
    description: " "
    type: string
  plan_generated_timestamp:
    description: " "
    type: string
  temp_space:
    description: " "
    type: int
  access_predicates:
    description: " "
    type: string
  projection:
    description: " "
    type: string
  time:
    description: " "
    type: int
  filter_predicates:
    description: " "
    type: string
<<<<<<< HEAD
=======
  newrelic.event.type:
    description: " "
    type: string
>>>>>>> 9380a955
  
  wait_event_name:
    description: " "
    type: string
  wait_category:
    description: " "
    type: string
  session_id:
    description: " "
    type: string
  session_status:
    description: " "
    type: string
  session_state:
    description: " "
    type: string
  session_program:
    description: " "
    type: string
  session_machine:
    description: " "
    type: string
  wait_object_owner:
    description: " "
    type: string
  wait_object_name:
    description: " "
    type: string
  wait_object_type:
    description: " "
    type: string
  sql_exec_start:
    description: " "
    type: string
  row_wait_obj_id:
    description: " "
    type: string
  row_wait_file_id:
    description: " "
    type: string
  row_wait_block_id:
    description: " "
    type: string

  session_serial:
    description: " "
    type: int
  sql_child_number:
    description: " "
    type: int
  sql_exec_id:
    description: " "
    type: int

  final_blocker_user:
    description: " "
    type: string
  final_blocker_sid:
    description: " "
    type: string
  final_blocker_serial:
    description: " "
    type: string
  final_blocker_query_id:
    description: " "
    type: string
  final_blocker_query_text:
    description: " "
    type: string
  blocking_session_status:
    description: " "
    type: string
  immediate_blocker_sid:
    description: " "
    type: string
  final_blocking_session_status:
    description: " "
    type: string

  db.instance.name:
    description: " "
    type: string
  tablespace.name:
    description: " "
    type: string
  instance.id:
    description: " "
    type: string
  global.name:
    description: " "
    type: string
  db.id:
    description: " "
    type: string
  session.status:
    description: " "
    type: string
  session.type:
    description: " "
    type: string
  session.id:
    description: " "
    type: string
  program:
    description: " "
    type: string
  wait.event:
    description: " "
    type: string
  wait.state:
    description: " "
    type: string
  wait.class:
    description: " "
    type: string
  blocking.session.id:
    description: " "
    type: string
  resource.name:
    description: " "
    type: string
  con.id:
    description: " "
    type: string
  container.name:
    description: " "
    type: string
  open.mode:
    description: " "
    type: string
  container.status:
    description: " "
    type: string
  restricted.status:
    description: " "
    type: string
  file.name:
    description: " "
    type: string
  service.name:
    description: " "
    type: string
  diskgroup.name:
    description: " "
    type: string
  rac.instance.name:
    description: " "
    type: string
  host.name.rac:
    description: " "
    type: string
  instance.status:
    description: " "
    type: string
  database.status:
    description: " "
    type: string
  active.state:
    description: " "
    type: string
  logins.status:
    description: " "
    type: string
  archiver.status:
    description: " "
    type: string
  oracle.version:
    description: " "
    type: string
  network.name:
    description: " "
    type: string
  clb.goal:
    description: " "
    type: string
  service.goal:
    description: " "
    type: string
  service.blocked:
    description: " "
    type: string
  service.fan_enabled:
    description: " "
    type: string
  service.transaction_guard:
    description: " "
    type: string
  service.drain_timeout:
    description: " "
    type: string
  service.replay_timeout:
    description: " "
    type: string

  # Database Version Attributes (OpenTelemetry semantic conventions)
  db.version:
    description: " "
    type: string
  db.version.full:
    description: " "
    type: string
  db.edition:
    description: " "
    type: string
  db.compatible:
    description: " "
    type: string

  # Platform Attributes
  host.arch:
    description: " "
    type: string
  platform.name:
    description: " "
    type: string
  
  # Database Role and Data Guard Attributes
  db.role:
    description: " "
    type: string
  db.open_mode:
    description: " "
    type: string
  db.protection_mode:
    description: " "
    type: string
  db.protection_level:
    description: " "
    type: string

metrics:
  newrelicoracledb.sessions.count:
    description: Total number of active Oracle database sessions
    enabled: true
    gauge:
      value_type: int
    unit: "{sessions}"
    attributes:
      - db.instance.name

  newrelicoracledb.execution_plan:
    description: Oracle SQL execution plan step information from V$SQL_PLAN. Each data point represents one step in an execution plan tree.
    enabled: true
<<<<<<< HEAD
    gauge:
      value_type: int
    unit: "1"
=======
    description: " "
>>>>>>> 9380a955
    attributes:
      - query_id
      - plan_hash_value
      - child_number
      - plan_id
      - parent_id
      - depth
      - operation
      - options
      - object_owner
      - object_name
      - position
      - cost
      - cardinality
      - bytes
      - cpu_cost
      - io_cost
      - timestamp
      - plan_generated_timestamp
      - temp_space
      - access_predicates
      - projection
      - time
      - filter_predicates

<<<<<<< HEAD
=======
metrics:
  newrelicoracledb.sessions.count:
    description: " "
    enabled: true
    gauge:
      value_type: int
    unit: "{sessions}"
    attributes:
      - db.instance.name

>>>>>>> 9380a955
  newrelicoracledb.tablespace.space_consumed_bytes:
    description: " "
    enabled: true
    gauge:
      value_type: int
    unit: "By"
    attributes:
      - db.instance.name
      - tablespace.name

  newrelicoracledb.tablespace.space_reserved_bytes:
    description: " "
    enabled: true
    gauge:
      value_type: int
    unit: "By"
    attributes:
      - db.instance.name
      - tablespace.name

  newrelicoracledb.tablespace.space_used_percentage:
    description: " "
    enabled: true
    gauge:
      value_type: int
    unit: "%"
    attributes:
      - db.instance.name
      - tablespace.name

  newrelicoracledb.tablespace.is_offline:
    description: " "
    enabled: true
    gauge:
      value_type: int
    unit: "1"
    attributes:
      - db.instance.name
      - tablespace.name

  newrelicoracledb.tablespace.global_name:
    description: " "
    enabled: true
    gauge:
      value_type: int
    unit: "1"
    attributes:
      - db.instance.name
      - tablespace.name
      - global.name

  newrelicoracledb.tablespace.db_id:
    description: " "
    enabled: true
    gauge:
      value_type: int
    unit: "1"
    attributes:
      - db.instance.name
      - tablespace.name
      - db.id

  newrelicoracledb.tablespace.offline_cdb_datafiles:
    description: " "
    enabled: true
    gauge:
      value_type: int
    unit: "1"
    attributes:
      - db.instance.name
      - tablespace.name

  newrelicoracledb.tablespace.offline_pdb_datafiles:
    description: " "
    enabled: true
    gauge:
      value_type: int
    unit: "1"
    attributes:
      - db.instance.name
      - tablespace.name

  newrelicoracledb.tablespace.pdb_non_write_mode:
    description: " "
    enabled: true
    gauge:
      value_type: int
    unit: "1"
    attributes:
      - db.instance.name
      - tablespace.name

  newrelicoracledb.locked_accounts:
    description: " "
    enabled: true
    gauge:
      value_type: int
    unit: "1"
    attributes:
      - db.instance.name
      - instance.id

  newrelicoracledb.disk.reads:
    description: " "
    enabled: true
    gauge:
      value_type: int
    unit: "1"
    attributes:
      - db.instance.name
      - instance.id

  newrelicoracledb.disk.writes:
    description: " "
    enabled: true
    gauge:
      value_type: int
    unit: "1"
    attributes:
      - db.instance.name
      - instance.id

  newrelicoracledb.disk.blocks_read:
    description: " "
    enabled: true
    gauge:
      value_type: int
    unit: "1"
    attributes:
      - db.instance.name
      - instance.id

  newrelicoracledb.disk.blocks_written:
    description: " "
    enabled: true
    gauge:
      value_type: int
    unit: "1"
    attributes:
      - db.instance.name
      - instance.id

  newrelicoracledb.disk.read_time_milliseconds:
    description: " "
    enabled: true
    gauge:
      value_type: int
    unit: "ms"
    attributes:
      - db.instance.name
      - instance.id

  newrelicoracledb.disk.write_time_milliseconds:
    description: " "
    enabled: true
    gauge:
      value_type: int
    unit: "ms"
    attributes:
      - db.instance.name
      - instance.id

  newrelicoracledb.memory.pga_in_use_bytes:
    description: " "
    enabled: true
    gauge:
      value_type: int
    unit: "By"
    attributes:
      - db.instance.name
      - instance.id

  newrelicoracledb.memory.pga_allocated_bytes:
    description: " "
    enabled: true
    gauge:
      value_type: int
    unit: "By"
    attributes:
      - db.instance.name
      - instance.id

  newrelicoracledb.memory.pga_freeable_bytes:
    description: " "
    enabled: true
    gauge:
      value_type: int
    unit: "By"
    attributes:
      - db.instance.name
      - instance.id

  newrelicoracledb.memory.pga_max_size_bytes:
    description: " "
    enabled: true
    gauge:
      value_type: int
    unit: "By"
    attributes:
      - db.instance.name
      - instance.id

  newrelicoracledb.global_name:
    description: " "
    enabled: true
    gauge:
      value_type: int
    unit: "1"
    attributes:
      - db.instance.name
      - global.name

  newrelicoracledb.db_id:
    description: " "
    enabled: true
    gauge:
      value_type: int
    unit: "1"
    attributes:
      - db.instance.name
      - db.id

  newrelicoracledb.long_running_queries:
    description: " "
    enabled: true
    gauge:
      value_type: int
    unit: "1"
    attributes:
      - db.instance.name
      - instance.id

  newrelicoracledb.memory.sga_uga_total_bytes:
    description: " "
    enabled: true
    gauge:
      value_type: int
    unit: "By"
    attributes:
      - db.instance.name
      - instance.id

  newrelicoracledb.memory.sga_shared_pool_library_cache_sharable_bytes:
    description: " "
    enabled: true
    gauge:
      value_type: int
    unit: "By"
    attributes:
      - db.instance.name
      - instance.id

  newrelicoracledb.memory.sga_shared_pool_library_cache_user_bytes:
    description: " "
    enabled: true
    gauge:
      value_type: int
    unit: "By"
    attributes:
      - db.instance.name
      - instance.id

  newrelicoracledb.sga_shared_pool_library_cache_reload_ratio:
    description: " "
    enabled: true
    gauge:
      value_type: double
    unit: "1"
    attributes:
      - db.instance.name
      - instance.id

  newrelicoracledb.sga_shared_pool_library_cache_hit_ratio:
    description: " "
    enabled: true
    gauge:
      value_type: double
    unit: "1"
    attributes:
      - db.instance.name
      - instance.id

  newrelicoracledb.sga_shared_pool_dict_cache_miss_ratio:
    description: " "
    enabled: true
    gauge:
      value_type: double
    unit: "1"
    attributes:
      - db.instance.name
      - instance.id

  newrelicoracledb.sga_log_buffer_space_waits:
    description: " "
    enabled: true
    gauge:
      value_type: int
    unit: "1"
    attributes:
      - db.instance.name
      - instance.id

  newrelicoracledb.sga_log_allocation_retries_ratio:
    description: " "
    enabled: true
    gauge:
      value_type: double
    unit: "1"
    attributes:
      - db.instance.name
      - instance.id

  newrelicoracledb.sga_hit_ratio:
    description: " "
    enabled: true
    gauge:
      value_type: double
    unit: "1"
    attributes:
      - db.instance.name
      - instance.id

  newrelicoracledb.sga_log_buffer_redo_allocation_retries:
    description: " "
    enabled: true
    gauge:
      value_type: int
    unit: "1"
    attributes:
      - db.instance.name
      - instance.id

  newrelicoracledb.sga_log_buffer_redo_entries:
    description: " "
    enabled: true
    gauge:
      value_type: int
    unit: "1"
    attributes:
      - db.instance.name
      - instance.id

  newrelicoracledb.sorts_memory:
    description: " "
    enabled: true
    gauge:
      value_type: int
    unit: "1"
    attributes:
      - db.instance.name
      - instance.id

  newrelicoracledb.sorts_disk:
    description: " "
    enabled: true
    gauge:
      value_type: int
    unit: "1"
    attributes:
      - db.instance.name
      - instance.id

  newrelicoracledb.sga_fixed_size_bytes:
    description: " "
    enabled: true
    gauge:
      value_type: int
    unit: "By"
    attributes:
      - db.instance.name
      - instance.id

  newrelicoracledb.sga_redo_buffers_bytes:
    description: " "
    enabled: true
    gauge:
      value_type: int
    unit: "By"
    attributes:
      - db.instance.name
      - instance.id

  newrelicoracledb.rollback_segments_gets:
    description: " "
    enabled: true
    gauge:
      value_type: int
    unit: "1"
    attributes:
      - db.instance.name
      - instance.id

  newrelicoracledb.rollback_segments_waits:
    description: " "
    enabled: true
    gauge:
      value_type: int
    unit: "1"
    attributes:
      - db.instance.name
      - instance.id

  newrelicoracledb.rollback_segments_wait_ratio:
    description: " "
    enabled: true
    gauge:
      value_type: double
    unit: "1"
    attributes:
      - db.instance.name
      - instance.id

  newrelicoracledb.redo_log_parallel_write_waits:
    description: " "
    enabled: true
    gauge:
      value_type: int
    unit: "1"
    attributes:
      - db.instance.name
      - instance.id

  newrelicoracledb.redo_log_switch_completion_waits:
    description: " "
    enabled: true
    gauge:
      value_type: int
    unit: "1"
    attributes:
      - db.instance.name
      - instance.id

  newrelicoracledb.redo_log_switch_checkpoint_incomplete_waits:
    description: " "
    enabled: true
    gauge:
      value_type: int
    unit: "1"
    attributes:
      - db.instance.name
      - instance.id

  newrelicoracledb.redo_log_switch_archiving_needed_waits:
    description: " "
    enabled: true
    gauge:
      value_type: int
    unit: "1"
    attributes:
      - db.instance.name
      - instance.id

  newrelicoracledb.sga_buffer_busy_waits:
    description: " "
    enabled: true
    gauge:
      value_type: int
    unit: "1"
    attributes:
      - db.instance.name
      - instance.id

  newrelicoracledb.sga_free_buffer_waits:
    description: " "
    enabled: true
    gauge:
      value_type: int
    unit: "1"
    attributes:
      - db.instance.name
      - instance.id

  newrelicoracledb.sga_free_buffer_inspected_waits:
    description: " "
    enabled: true
    gauge:
      value_type: int
    unit: "1"
    attributes:
      - db.instance.name
      - instance.id

  newrelicoracledb.pdb.active_parallel_sessions:
    description: " "
    enabled: true
    gauge:
      value_type: double
    unit: "1"
    attributes:
      - db.instance.name
      - instance.id
      - database_name

  newrelicoracledb.pdb.active_serial_sessions:
    description: " "
    enabled: true
    gauge:
      value_type: double
    unit: "1"
    attributes:
      - db.instance.name
      - instance.id
      - database_name

  newrelicoracledb.pdb.average_active_sessions:
    description: " "
    enabled: true
    gauge:
      value_type: double
    unit: "1"
    attributes:
      - db.instance.name
      - instance.id
      - database_name

  newrelicoracledb.pdb.background_cpu_usage_per_second:
    description: " "
    enabled: true
    gauge:
      value_type: double
    unit: "1"
    attributes:
      - db.instance.name
      - instance.id
      - database_name

  newrelicoracledb.pdb.background_time_per_second:
    description: " "
    enabled: true
    gauge:
      value_type: double
    unit: "1"
    attributes:
      - db.instance.name
      - instance.id
      - database_name

  newrelicoracledb.pdb.cpu_usage_per_second:
    description: " "
    enabled: true
    gauge:
      value_type: double
    unit: "1"
    attributes:
      - db.instance.name
      - instance.id
      - database_name

  newrelicoracledb.pdb.cpu_usage_per_transaction:
    description: " "
    enabled: true
    gauge:
      value_type: double
    unit: "1"
    attributes:
      - db.instance.name
      - instance.id
      - database_name

  newrelicoracledb.pdb.current_logons:
    description: " "
    enabled: true
    gauge:
      value_type: double
    unit: "1"
    attributes:
      - db.instance.name
      - instance.id
      - database_name

  newrelicoracledb.pdb.current_open_cursors:
    description: " "
    enabled: true
    gauge:
      value_type: double
    unit: "1"
    attributes:
      - db.instance.name
      - instance.id
      - database_name

  newrelicoracledb.pdb.cpu_time_ratio:
    description: " "
    enabled: true
    gauge:
      value_type: double
    unit: "1"
    attributes:
      - db.instance.name
      - instance.id
      - database_name

  newrelicoracledb.pdb.wait_time_ratio:
    description: " "
    enabled: true
    gauge:
      value_type: double
    unit: "1"
    attributes:
      - db.instance.name
      - instance.id
      - database_name

  newrelicoracledb.pdb.block_changes_per_second:
    description: " "
    enabled: true
    gauge:
      value_type: double
    unit: "1"
    attributes:
      - db.instance.name
      - instance.id
      - database_name

  newrelicoracledb.pdb.block_changes_per_transaction:
    description: " "
    enabled: true
    gauge:
      value_type: double
    unit: "1"
    attributes:
      - db.instance.name
      - instance.id
      - database_name

  newrelicoracledb.pdb.executions_per_second:
    description: " "
    enabled: true
    gauge:
      value_type: double
    unit: "1"
    attributes:
      - db.instance.name
      - instance.id
      - database_name

  newrelicoracledb.pdb.executions_per_transaction:
    description: " "
    enabled: true
    gauge:
      value_type: double
    unit: "1"
    attributes:
      - db.instance.name
      - instance.id
      - database_name

  newrelicoracledb.pdb.hard_parse_count_per_second:
    description: " "
    enabled: true
    gauge:
      value_type: double
    unit: "1"
    attributes:
      - db.instance.name
      - instance.id
      - database_name

  newrelicoracledb.pdb.hard_parse_count_per_transaction:
    description: " "
    enabled: true
    gauge:
      value_type: double
    unit: "1"
    attributes:
      - db.instance.name
      - instance.id
      - database_name

  newrelicoracledb.pdb.logical_reads_per_second:
    description: " "
    enabled: true
    gauge:
      value_type: double
    unit: "1"
    attributes:
      - db.instance.name
      - instance.id
      - database_name

  newrelicoracledb.pdb.logical_reads_per_transaction:
    description: " "
    enabled: true
    gauge:
      value_type: double
    unit: "1"
    attributes:
      - db.instance.name
      - instance.id
      - database_name

  newrelicoracledb.pdb.logons_per_transaction:
    description: " "
    enabled: true
    gauge:
      value_type: double
    unit: "1"
    attributes:
      - db.instance.name
      - instance.id
      - database_name

  newrelicoracledb.pdb.network_traffic_byte_per_second:
    description: " "
    enabled: true
    gauge:
      value_type: double
    unit: "By/s"
    attributes:
      - db.instance.name
      - instance.id
      - database_name

  newrelicoracledb.pdb.open_cursors_per_second:
    description: " "
    enabled: true
    gauge:
      value_type: double
    unit: "1"
    attributes:
      - db.instance.name
      - instance.id
      - database_name

  newrelicoracledb.pdb.open_cursors_per_transaction:
    description: " "
    enabled: true
    gauge:
      value_type: double
    unit: "1"
    attributes:
      - db.instance.name
      - instance.id
      - database_name

  newrelicoracledb.pdb.parse_failure_count_per_second:
    description: " "
    enabled: true
    gauge:
      value_type: double
    unit: "1"
    attributes:
      - db.instance.name
      - instance.id
      - database_name

  newrelicoracledb.pdb.physical_read_bytes_per_second:
    description: " "
    enabled: true
    gauge:
      value_type: double
    unit: "By/s"
    attributes:
      - db.instance.name
      - instance.id
      - database_name

  newrelicoracledb.pdb.physical_reads_per_transaction:
    description: " "
    enabled: true
    gauge:
      value_type: double
    unit: "1"
    attributes:
      - db.instance.name
      - instance.id
      - database_name

  newrelicoracledb.pdb.physical_write_bytes_per_second:
    description: " "
    enabled: true
    gauge:
      value_type: double
    unit: "By/s"
    attributes:
      - db.instance.name
      - instance.id
      - database_name

  newrelicoracledb.pdb.physical_writes_per_transaction:
    description: " "
    enabled: true
    gauge:
      value_type: double
    unit: "1"
    attributes:
      - db.instance.name
      - instance.id
      - database_name

  newrelicoracledb.pdb.redo_generated_bytes_per_second:
    description: " "
    enabled: true
    gauge:
      value_type: double
    unit: "By/s"
    attributes:
      - db.instance.name
      - instance.id
      - database_name

  newrelicoracledb.pdb.redo_generated_bytes_per_transaction:
    description: " "
    enabled: true
    gauge:
      value_type: double
    unit: "By/s"
    attributes:
      - db.instance.name
      - instance.id
      - database_name

  newrelicoracledb.pdb.response_time_per_transaction:
    description: " "
    enabled: true
    gauge:
      value_type: double
    unit: "s"
    attributes:
      - db.instance.name
      - instance.id
      - database_name

  newrelicoracledb.pdb.session_count:
    description: " "
    enabled: true
    gauge:
      value_type: double
    unit: "1"
    attributes:
      - db.instance.name
      - instance.id
      - database_name

  newrelicoracledb.pdb.soft_parse_ratio:
    description: " "
    enabled: true
    gauge:
      value_type: double
    unit: "1"
    attributes:
      - db.instance.name
      - instance.id
      - database_name

  newrelicoracledb.pdb.sql_service_response_time:
    description: " "
    enabled: true
    gauge:
      value_type: double
    unit: "s"
    attributes:
      - db.instance.name
      - instance.id
      - database_name

  newrelicoracledb.pdb.total_parse_count_per_second:
    description: " "
    enabled: true
    gauge:
      value_type: double
    unit: "1"
    attributes:
      - db.instance.name
      - instance.id
      - database_name

  newrelicoracledb.pdb.total_parse_count_per_transaction:
    description: " "
    enabled: true
    gauge:
      value_type: double
    unit: "1"
    attributes:
      - db.instance.name
      - instance.id
      - database_name

  newrelicoracledb.pdb.user_calls_per_second:
    description: " "
    enabled: true
    gauge:
      value_type: double
    unit: "1"
    attributes:
      - db.instance.name
      - instance.id
      - database_name

  newrelicoracledb.pdb.user_calls_per_transaction:
    description: " "
    enabled: true
    gauge:
      value_type: double
    unit: "1"
    attributes:
      - db.instance.name
      - instance.id
      - database_name

  newrelicoracledb.pdb.user_commits_per_second:
    description: " "
    enabled: true
    gauge:
      value_type: double
    unit: "1"
    attributes:
      - db.instance.name
      - instance.id
      - database_name

  newrelicoracledb.pdb.user_commits_percentage:
    description: " "
    enabled: true
    gauge:
      value_type: double
    unit: "1"
    attributes:
      - db.instance.name
      - instance.id
      - database_name

  newrelicoracledb.pdb.user_rollbacks_per_second:
    description: " "
    enabled: true
    gauge:
      value_type: double
    unit: "1"
    attributes:
      - db.instance.name
      - instance.id
      - database_name

  newrelicoracledb.pdb.user_rollbacks_percentage:
    description: " "
    enabled: true
    gauge:
      value_type: double
    unit: "1"
    attributes:
      - db.instance.name
      - instance.id
      - database_name

  newrelicoracledb.pdb.transactions_per_second:
    description: " "
    enabled: true
    gauge:
      value_type: double
    unit: "1"
    attributes:
      - db.instance.name
      - instance.id
      - database_name

  newrelicoracledb.pdb.execute_without_parse_ratio:
    description: " "
    enabled: true
    gauge:
      value_type: double
    unit: "1"
    attributes:
      - db.instance.name
      - instance.id
      - database_name

  newrelicoracledb.pdb.logons_per_second:
    description: " "
    enabled: true
    gauge:
      value_type: double
    unit: "1"
    attributes:
      - db.instance.name
      - instance.id
      - database_name

  newrelicoracledb.pdb.db_physical_read_bytes_per_second:
    description: " "
    enabled: true
    gauge:
      value_type: double
    unit: "By/s"
    attributes:
      - db.instance.name
      - instance.id
      - database_name

  newrelicoracledb.pdb.db_physical_reads_per_second:
    description: " "
    enabled: true
    gauge:
      value_type: double
    unit: "1"
    attributes:
      - db.instance.name
      - instance.id
      - database_name

  newrelicoracledb.pdb.db_physical_write_bytes_per_second:
    description: " "
    enabled: true
    gauge:
      value_type: double
    unit: "By/s"
    attributes:
      - db.instance.name
      - instance.id
      - database_name

  newrelicoracledb.pdb.db_physical_writes_per_second:
    description: " "
    enabled: true
    gauge:
      value_type: double
    unit: "1"
    attributes:
      - db.instance.name
      - instance.id
      - database_name

  # System metrics from gv$sysmetric
  newrelicoracledb.system.buffer_cache_hit_ratio:
    description: " "
    enabled: true
    gauge:
      value_type: double
    unit: "%"
    attributes:
      - db.instance.name
      - instance.id

  newrelicoracledb.system.memory_sorts_ratio:
    description: " "
    enabled: true
    gauge:
      value_type: double
    unit: "%"
    attributes:
      - db.instance.name
      - instance.id

  newrelicoracledb.system.redo_allocation_hit_ratio:
    description: " "
    enabled: true
    gauge:
      value_type: double
    unit: "%"
    attributes:
      - db.instance.name
      - instance.id

  newrelicoracledb.system.transactions_per_second:
    description: " "
    enabled: true
    gauge:
      value_type: double
    unit: "1"
    attributes:
      - db.instance.name
      - instance.id

  newrelicoracledb.system.physical_reads_per_transaction:
    description: " "
    enabled: true
    gauge:
      value_type: double
    unit: "1"
    attributes:
      - db.instance.name
      - instance.id

  newrelicoracledb.system.physical_writes_per_transaction:
    description: " "
    enabled: true
    gauge:
      value_type: double
    unit: "1"
    attributes:
      - db.instance.name
      - instance.id

  newrelicoracledb.system.physical_reads_direct_per_second:
    description: " "
    enabled: true
    gauge:
      value_type: double
    unit: "1"
    attributes:
      - db.instance.name
      - instance.id

  newrelicoracledb.system.physical_reads_direct_per_transaction:
    description: " "
    enabled: true
    gauge:
      value_type: double
    unit: "1"
    attributes:
      - db.instance.name
      - instance.id

  newrelicoracledb.system.physical_writes_direct_per_second:
    description: " "
    enabled: true
    gauge:
      value_type: double
    unit: "1"
    attributes:
      - db.instance.name
      - instance.id

  newrelicoracledb.system.physical_writes_direct_per_transaction:
    description: " "
    enabled: true
    gauge:
      value_type: double
    unit: "1"
    attributes:
      - db.instance.name
      - instance.id

  newrelicoracledb.system.physical_lobs_reads_per_second:
    description: " "
    enabled: true
    gauge:
      value_type: double
    unit: "1"
    attributes:
      - db.instance.name
      - instance.id

  newrelicoracledb.system.physical_lobs_reads_per_transaction:
    description: " "
    enabled: true
    gauge:
      value_type: double
    unit: "1"
    attributes:
      - db.instance.name
      - instance.id

  newrelicoracledb.system.physical_lobs_writes_per_second:
    description: " "
    enabled: true
    gauge:
      value_type: double
    unit: "1"
    attributes:
      - db.instance.name
      - instance.id

  newrelicoracledb.system.physical_lobs_writes_per_transaction:
    description: " "
    enabled: true
    gauge:
      value_type: double
    unit: "1"
    attributes:
      - db.instance.name
      - instance.id

  newrelicoracledb.system.redo_generated_bytes_per_second:
    description: " "
    enabled: true
    gauge:
      value_type: double
    unit: "By/s"
    attributes:
      - db.instance.name
      - instance.id

  newrelicoracledb.system.redo_generated_bytes_per_transaction:
    description: " "
    enabled: true
    gauge:
      value_type: double
    unit: "By"
    attributes:
      - db.instance.name
      - instance.id

  newrelicoracledb.system.logons_per_transaction:
    description: " "
    enabled: true
    gauge:
      value_type: double
    unit: "1"
    attributes:
      - db.instance.name
      - instance.id

  newrelicoracledb.system.open_cursors_per_second:
    description: " "
    enabled: true
    gauge:
      value_type: double
    unit: "1"
    attributes:
      - db.instance.name
      - instance.id

  newrelicoracledb.system.open_cursors_per_transaction:
    description: " "
    enabled: true
    gauge:
      value_type: double
    unit: "1"
    attributes:
      - db.instance.name
      - instance.id

  newrelicoracledb.system.user_commits_per_second:
    description: " "
    enabled: true
    gauge:
      value_type: double
    unit: "1"
    attributes:
      - db.instance.name
      - instance.id

  newrelicoracledb.system.user_commits_percentage:
    description: " "
    enabled: true
    gauge:
      value_type: double
    unit: "%"
    attributes:
      - db.instance.name
      - instance.id

  newrelicoracledb.system.user_rollbacks_per_second:
    description: " "
    enabled: true
    gauge:
      value_type: double
    unit: "1"
    attributes:
      - db.instance.name
      - instance.id

  newrelicoracledb.system.user_rollbacks_percentage:
    description: " "
    enabled: true
    gauge:
      value_type: double
    unit: "%"
    attributes:
      - db.instance.name
      - instance.id

  newrelicoracledb.system.user_calls_per_second:
    description: " "
    enabled: true
    gauge:
      value_type: double
    unit: "1"
    attributes:
      - db.instance.name
      - instance.id

  newrelicoracledb.system.user_calls_per_transaction:
    description: " "
    enabled: true
    gauge:
      value_type: double
    unit: "1"
    attributes:
      - db.instance.name
      - instance.id

  newrelicoracledb.system.recursive_calls_per_second:
    description: " "
    enabled: true
    gauge:
      value_type: double
    unit: "1"
    attributes:
      - db.instance.name
      - instance.id

  newrelicoracledb.system.recursive_calls_per_transaction:
    description: " "
    enabled: true
    gauge:
      value_type: double
    unit: "1"
    attributes:
      - db.instance.name
      - instance.id

  newrelicoracledb.system.logical_reads_per_second:
    description: " "
    enabled: true
    gauge:
      value_type: double
    unit: "1"
    attributes:
      - db.instance.name
      - instance.id

  newrelicoracledb.system.logical_reads_per_transaction:
    description: " "
    enabled: true
    gauge:
      value_type: double
    unit: "1"
    attributes:
      - db.instance.name
      - instance.id

  newrelicoracledb.system.dbwr_checkpoints_per_second:
    description: " "
    enabled: true
    gauge:
      value_type: double
    unit: "1"
    attributes:
      - db.instance.name
      - instance.id

  newrelicoracledb.system.background_checkpoints_per_second:
    description: " "
    enabled: true
    gauge:
      value_type: double
    unit: "1"
    attributes:
      - db.instance.name
      - instance.id

  newrelicoracledb.system.redo_writes_per_second:
    description: " "
    enabled: true
    gauge:
      value_type: double
    unit: "1"
    attributes:
      - db.instance.name
      - instance.id

  newrelicoracledb.system.redo_writes_per_transaction:
    description: " "
    enabled: true
    gauge:
      value_type: double
    unit: "1"
    attributes:
      - db.instance.name
      - instance.id

  newrelicoracledb.system.long_table_scans_per_second:
    description: " "
    enabled: true
    gauge:
      value_type: double
    unit: "1"
    attributes:
      - db.instance.name
      - instance.id

  newrelicoracledb.system.long_table_scans_per_transaction:
    description: " "
    enabled: true
    gauge:
      value_type: double
    unit: "1"
    attributes:
      - db.instance.name
      - instance.id

  newrelicoracledb.system.total_table_scans_per_second:
    description: " "
    enabled: true
    gauge:
      value_type: double
    unit: "1"
    attributes:
      - db.instance.name
      - instance.id

  newrelicoracledb.system.total_table_scans_per_transaction:
    description: " "
    enabled: true
    gauge:
      value_type: double
    unit: "1"
    attributes:
      - db.instance.name
      - instance.id

  newrelicoracledb.system.full_index_scans_per_second:
    description: " "
    enabled: true
    gauge:
      value_type: double
    unit: "1"
    attributes:
      - db.instance.name
      - instance.id

  newrelicoracledb.system.full_index_scans_per_transaction:
    description: " "
    enabled: true
    gauge:
      value_type: double
    unit: "1"
    attributes:
      - db.instance.name
      - instance.id

  newrelicoracledb.system.total_index_scans_per_second:
    description: " "
    enabled: true
    gauge:
      value_type: double
    unit: "1"
    attributes:
      - db.instance.name
      - instance.id

  newrelicoracledb.system.total_index_scans_per_transaction:
    description: " "
    enabled: true
    gauge:
      value_type: double
    unit: "1"
    attributes:
      - db.instance.name
      - instance.id

  newrelicoracledb.system.total_parse_count_per_second:
    description: " "
    enabled: true
    gauge:
      value_type: double
    unit: "1"
    attributes:
      - db.instance.name
      - instance.id

  newrelicoracledb.system.total_parse_count_per_transaction:
    description: " "
    enabled: true
    gauge:
      value_type: double
    unit: "1"
    attributes:
      - db.instance.name
      - instance.id

  newrelicoracledb.system.hard_parse_count_per_second:
    description: " "
    enabled: true
    gauge:
      value_type: double
    unit: "1"
    attributes:
      - db.instance.name
      - instance.id

  newrelicoracledb.system.hard_parse_count_per_transaction:
    description: " "
    enabled: true
    gauge:
      value_type: double
    unit: "1"
    attributes:
      - db.instance.name
      - instance.id

  newrelicoracledb.system.parse_failure_count_per_second:
    description: " "
    enabled: true
    gauge:
      value_type: double
    unit: "1"
    attributes:
      - db.instance.name
      - instance.id

  newrelicoracledb.system.parse_failure_count_per_transaction:
    description: " "
    enabled: true
    gauge:
      value_type: double
    unit: "1"
    attributes:
      - db.instance.name
      - instance.id

  newrelicoracledb.system.cursor_cache_hit_ratio:
    description: " "
    enabled: true
    gauge:
      value_type: double
    unit: "%"
    attributes:
      - db.instance.name
      - instance.id

  newrelicoracledb.system.disk_sort_per_second:
    description: " "
    enabled: true
    gauge:
      value_type: double
    unit: "1"
    attributes:
      - db.instance.name
      - instance.id

  newrelicoracledb.system.disk_sort_per_transaction:
    description: " "
    enabled: true
    gauge:
      value_type: double
    unit: "1"
    attributes:
      - db.instance.name
      - instance.id

  newrelicoracledb.system.rows_per_sort:
    description: " "
    enabled: true
    gauge:
      value_type: double
    unit: "1"
    attributes:
      - db.instance.name
      - instance.id

  newrelicoracledb.system.soft_parse_ratio:
    description: " "
    enabled: true
    gauge:
      value_type: double
    unit: "%"
    attributes:
      - db.instance.name
      - instance.id

  newrelicoracledb.system.user_calls_ratio:
    description: " "
    enabled: true
    gauge:
      value_type: double
    unit: "%"
    attributes:
      - db.instance.name
      - instance.id

  newrelicoracledb.system.host_cpu_utilization:
    description: " "
    enabled: true
    gauge:
      value_type: double
    unit: "%"
    attributes:
      - db.instance.name
      - instance.id

  newrelicoracledb.system.network_traffic_volume_per_second:
    description: " "
    enabled: true
    gauge:
      value_type: double
    unit: "By/s"
    attributes:
      - db.instance.name
      - instance.id

  newrelicoracledb.system.enqueue_timeouts_per_second:
    description: " "
    enabled: true
    gauge:
      value_type: double
    unit: "1"
    attributes:
      - db.instance.name
      - instance.id

  newrelicoracledb.system.enqueue_timeouts_per_transaction:
    description: " "
    enabled: true
    gauge:
      value_type: double
    unit: "1"
    attributes:
      - db.instance.name
      - instance.id

  newrelicoracledb.system.enqueue_waits_per_second:
    description: " "
    enabled: true
    gauge:
      value_type: double
    unit: "1"
    attributes:
      - db.instance.name
      - instance.id

  newrelicoracledb.system.enqueue_waits_per_transaction:
    description: " "
    enabled: true
    gauge:
      value_type: double
    unit: "1"
    attributes:
      - db.instance.name
      - instance.id

  newrelicoracledb.system.enqueue_deadlocks_per_second:
    description: " "
    enabled: true
    gauge:
      value_type: double
    unit: "1"
    attributes:
      - db.instance.name
      - instance.id

  newrelicoracledb.system.enqueue_deadlocks_per_transaction:
    description: " "
    enabled: true
    gauge:
      value_type: double
    unit: "1"
    attributes:
      - db.instance.name
      - instance.id

  newrelicoracledb.system.enqueue_requests_per_second:
    description: " "
    enabled: true
    gauge:
      value_type: double
    unit: "1"
    attributes:
      - db.instance.name
      - instance.id

  newrelicoracledb.system.enqueue_requests_per_transaction:
    description: " "
    enabled: true
    gauge:
      value_type: double
    unit: "1"
    attributes:
      - db.instance.name
      - instance.id

  newrelicoracledb.system.db_block_gets_per_second:
    description: " "
    enabled: true
    gauge:
      value_type: double
    unit: "1"
    attributes:
      - db.instance.name
      - instance.id

  newrelicoracledb.system.db_block_gets_per_transaction:
    description: " "
    enabled: true
    gauge:
      value_type: double
    unit: "1"
    attributes:
      - db.instance.name
      - instance.id

  newrelicoracledb.system.consistent_read_gets_per_second:
    description: " "
    enabled: true
    gauge:
      value_type: double
    unit: "1"
    attributes:
      - db.instance.name
      - instance.id

  newrelicoracledb.system.db_block_changes_per_second:
    description: " "
    enabled: true
    gauge:
      value_type: double
    unit: "1"
    attributes:
      - db.instance.name
      - instance.id

  newrelicoracledb.system.consistent_read_gets_per_transaction:
    description: " "
    enabled: true
    gauge:
      value_type: double
    unit: "1"
    attributes:
      - db.instance.name
      - instance.id

  newrelicoracledb.system.db_block_changes_per_transaction:
    description: " "
    enabled: true
    gauge:
      value_type: double
    unit: "1"
    attributes:
      - db.instance.name
      - instance.id

  newrelicoracledb.system.consistent_read_changes_per_second:
    description: " "
    enabled: true
    gauge:
      value_type: double
    unit: "1"
    attributes:
      - db.instance.name
      - instance.id

  newrelicoracledb.system.consistent_read_changes_per_transaction:
    description: " "
    enabled: true
    gauge:
      value_type: double
    unit: "1"
    attributes:
      - db.instance.name
      - instance.id

  newrelicoracledb.system.cpu_usage_per_second:
    description: " "
    enabled: true
    gauge:
      value_type: double
    unit: "s"
    attributes:
      - db.instance.name
      - instance.id

  newrelicoracledb.system.cpu_usage_per_transaction:
    description: " "
    enabled: true
    gauge:
      value_type: double
    unit: "s"
    attributes:
      - db.instance.name
      - instance.id

  newrelicoracledb.system.cr_blocks_created_per_second:
    description: " "
    enabled: true
    gauge:
      value_type: double
    unit: "1"
    attributes:
      - db.instance.name
      - instance.id

  newrelicoracledb.system.cr_blocks_created_per_transaction:
    description: " "
    enabled: true
    gauge:
      value_type: double
    unit: "1"
    attributes:
      - db.instance.name
      - instance.id

  newrelicoracledb.system.cr_undo_records_applied_per_second:
    description: " "
    enabled: true
    gauge:
      value_type: double
    unit: "1"
    attributes:
      - db.instance.name
      - instance.id

  newrelicoracledb.system.cr_undo_records_applied_per_transaction:
    description: " "
    enabled: true
    gauge:
      value_type: double
    unit: "1"
    attributes:
      - db.instance.name
      - instance.id

  newrelicoracledb.system.user_rollback_undo_records_applied_per_second:
    description: " "
    enabled: true
    gauge:
      value_type: double
    unit: "1"
    attributes:
      - db.instance.name
      - instance.id

  newrelicoracledb.system.user_rollback_undo_records_applied_per_transaction:
    description: " "
    enabled: true
    gauge:
      value_type: double
    unit: "1"
    attributes:
      - db.instance.name
      - instance.id

  newrelicoracledb.system.leaf_node_splits_per_second:
    description: " "
    enabled: true
    gauge:
      value_type: double
    unit: "1"
    attributes:
      - db.instance.name
      - instance.id

  newrelicoracledb.system.leaf_node_splits_per_transaction:
    description: " "
    enabled: true
    gauge:
      value_type: double
    unit: "1"
    attributes:
      - db.instance.name
      - instance.id

  newrelicoracledb.system.branch_node_splits_per_second:
    description: " "
    enabled: true
    gauge:
      value_type: double
    unit: "1"
    attributes:
      - db.instance.name
      - instance.id

  newrelicoracledb.system.branch_node_splits_per_transaction:
    description: " "
    enabled: true
    gauge:
      value_type: double
    unit: "1"
    attributes:
      - db.instance.name
      - instance.id

  newrelicoracledb.system.physical_read_total_io_requests_per_second:
    description: " "
    enabled: true
    gauge:
      value_type: double
    unit: "1"
    attributes:
      - db.instance.name
      - instance.id

  newrelicoracledb.system.physical_read_total_bytes_per_second:
    description: " "
    enabled: true
    gauge:
      value_type: double
    unit: "By/s"
    attributes:
      - db.instance.name
      - instance.id

  newrelicoracledb.system.gc_cr_block_received_per_second:
    description: " "
    enabled: true
    gauge:
      value_type: double
    unit: "1"
    attributes:
      - db.instance.name
      - instance.id

  newrelicoracledb.system.gc_cr_block_received_per_transaction:
    description: " "
    enabled: true
    gauge:
      value_type: double
    unit: "1"
    attributes:
      - db.instance.name
      - instance.id

  newrelicoracledb.system.gc_current_block_received_per_second:
    description: " "
    enabled: true
    gauge:
      value_type: double
    unit: "1"
    attributes:
      - db.instance.name
      - instance.id

  newrelicoracledb.system.gc_current_block_received_per_transaction:
    description: " "
    enabled: true
    gauge:
      value_type: double
    unit: "1"
    attributes:
      - db.instance.name
      - instance.id

  newrelicoracledb.system.global_cache_average_cr_get_time:
    description: " "
    enabled: true
    gauge:
      value_type: double
    unit: "ms"
    attributes:
      - db.instance.name
      - instance.id

  newrelicoracledb.system.global_cache_average_current_get_time:
    description: " "
    enabled: true
    gauge:
      value_type: double
    unit: "ms"
    attributes:
      - db.instance.name
      - instance.id

  newrelicoracledb.system.physical_write_total_io_requests_per_second:
    description: " "
    enabled: true
    gauge:
      value_type: double
    unit: "1"
    attributes:
      - db.instance.name
      - instance.id

  newrelicoracledb.system.global_cache_blocks_corrupted:
    description: " "
    enabled: true
    gauge:
      value_type: double
    unit: "1"
    attributes:
      - db.instance.name
      - instance.id

  newrelicoracledb.system.global_cache_blocks_lost:
    description: " "
    enabled: true
    gauge:
      value_type: double
    unit: "1"
    attributes:
      - db.instance.name
      - instance.id

  newrelicoracledb.system.current_logons_count:
    description: " "
    enabled: true
    gauge:
      value_type: double
    unit: "1"
    attributes:
      - db.instance.name
      - instance.id

  newrelicoracledb.system.current_open_cursors_count:
    description: " "
    enabled: true
    gauge:
      value_type: double
    unit: "1"
    attributes:
      - db.instance.name
      - instance.id

  newrelicoracledb.system.user_limit_percentage:
    description: " "
    enabled: true
    gauge:
      value_type: double
    unit: "%"
    attributes:
      - db.instance.name
      - instance.id

  newrelicoracledb.system.sql_service_response_time:
    description: " "
    enabled: true
    gauge:
      value_type: double
    unit: "ms"
    attributes:
      - db.instance.name
      - instance.id

  newrelicoracledb.system.database_wait_time_ratio:
    description: " "
    enabled: true
    gauge:
      value_type: double
    unit: "%"
    attributes:
      - db.instance.name
      - instance.id

  newrelicoracledb.system.database_cpu_time_ratio:
    description: " "
    enabled: true
    gauge:
      value_type: double
    unit: "%"
    attributes:
      - db.instance.name
      - instance.id

  newrelicoracledb.system.response_time_per_transaction:
    description: " "
    enabled: true
    gauge:
      value_type: double
    unit: "ms"
    attributes:
      - db.instance.name
      - instance.id

  newrelicoracledb.system.row_cache_hit_ratio:
    description: " "
    enabled: true
    gauge:
      value_type: double
    unit: "%"
    attributes:
      - db.instance.name
      - instance.id

  newrelicoracledb.system.row_cache_miss_ratio:
    description: " "
    enabled: true
    gauge:
      value_type: double
    unit: "%"
    attributes:
      - db.instance.name
      - instance.id

  newrelicoracledb.system.library_cache_hit_ratio:
    description: " "
    enabled: true
    gauge:
      value_type: double
    unit: "%"
    attributes:
      - db.instance.name
      - instance.id

  newrelicoracledb.system.library_cache_miss_ratio:
    description: " "
    enabled: true
    gauge:
      value_type: double
    unit: "%"
    attributes:
      - db.instance.name
      - instance.id

  newrelicoracledb.system.shared_pool_free_percentage:
    description: " "
    enabled: true
    gauge:
      value_type: double
    unit: "%"
    attributes:
      - db.instance.name
      - instance.id

  newrelicoracledb.system.pga_cache_hit_percentage:
    description: " "
    enabled: true
    gauge:
      value_type: double
    unit: "%"
    attributes:
      - db.instance.name
      - instance.id

  newrelicoracledb.system.process_limit_percentage:
    description: " "
    enabled: true
    gauge:
      value_type: double
    unit: "%"
    attributes:
      - db.instance.name
      - instance.id

  newrelicoracledb.system.session_limit_percentage:
    description: " "
    enabled: true
    gauge:
      value_type: double
    unit: "%"
    attributes:
      - db.instance.name
      - instance.id

  newrelicoracledb.system.executions_per_transaction:
    description: " "
    enabled: true
    gauge:
      value_type: double
    unit: "1"
    attributes:
      - db.instance.name
      - instance.id

  newrelicoracledb.system.executions_per_second:
    description: " "
    enabled: true
    gauge:
      value_type: double
    unit: "1"
    attributes:
      - db.instance.name
      - instance.id

  newrelicoracledb.system.transactions_per_logon:
    description: " "
    enabled: true
    gauge:
      value_type: double
    unit: "1"
    attributes:
      - db.instance.name
      - instance.id

  newrelicoracledb.system.database_time_per_second:
    description: " "
    enabled: true
    gauge:
      value_type: double
    unit: "s"
    attributes:
      - db.instance.name
      - instance.id

  newrelicoracledb.system.physical_write_total_bytes_per_second:
    description: " "
    enabled: true
    gauge:
      value_type: double
    unit: "By/s"
    attributes:
      - db.instance.name
      - instance.id

  newrelicoracledb.system.physical_write_io_requests_per_second:
    description: " "
    enabled: true
    gauge:
      value_type: double
    unit: "1"
    attributes:
      - db.instance.name
      - instance.id

  newrelicoracledb.system.db_block_changes_per_user_call:
    description: " "
    enabled: true
    gauge:
      value_type: double
    unit: "1"
    attributes:
      - db.instance.name
      - instance.id

  newrelicoracledb.system.db_block_gets_per_user_call:
    description: " "
    enabled: true
    gauge:
      value_type: double
    unit: "1"
    attributes:
      - db.instance.name
      - instance.id

  newrelicoracledb.system.executions_per_user_call:
    description: " "
    enabled: true
    gauge:
      value_type: double
    unit: "1"
    attributes:
      - db.instance.name
      - instance.id

  newrelicoracledb.system.logical_reads_per_user_call:
    description: " "
    enabled: true
    gauge:
      value_type: double
    unit: "1"
    attributes:
      - db.instance.name
      - instance.id

  newrelicoracledb.system.total_sorts_per_user_call:
    description: " "
    enabled: true
    gauge:
      value_type: double
    unit: "1"
    attributes:
      - db.instance.name
      - instance.id

  newrelicoracledb.system.total_table_scans_per_user_call:
    description: " "
    enabled: true
    gauge:
      value_type: double
    unit: "1"
    attributes:
      - db.instance.name
      - instance.id

  newrelicoracledb.system.current_os_load:
    description: " "
    enabled: true
    gauge:
      value_type: double
    unit: "1"
    attributes:
      - db.instance.name
      - instance.id

  newrelicoracledb.system.streams_pool_usage_percentage:
    description: " "
    enabled: true
    gauge:
      value_type: double
    unit: "%"
    attributes:
      - db.instance.name
      - instance.id

  newrelicoracledb.system.io_megabytes_per_second:
    description: " "
    enabled: true
    gauge:
      value_type: double
    unit: "MBy/s"
    attributes:
      - db.instance.name
      - instance.id

  newrelicoracledb.system.io_requests_per_second:
    description: " "
    enabled: true
    gauge:
      value_type: double
    unit: "1"
    attributes:
      - db.instance.name
      - instance.id

  newrelicoracledb.system.average_active_sessions:
    description: " "
    enabled: true
    gauge:
      value_type: double
    unit: "1"
    attributes:
      - db.instance.name
      - instance.id

  newrelicoracledb.system.active_serial_sessions:
    description: " "
    enabled: true
    gauge:
      value_type: double
    unit: "1"
    attributes:
      - db.instance.name
      - instance.id

  newrelicoracledb.system.active_parallel_sessions:
    description: " "
    enabled: true
    gauge:
      value_type: double
    unit: "1"
    attributes:
      - db.instance.name
      - instance.id

  newrelicoracledb.system.background_cpu_usage_per_second:
    description: " "
    enabled: true
    gauge:
      value_type: double
    unit: "s"
    attributes:
      - db.instance.name
      - instance.id

  newrelicoracledb.system.background_time_per_second:
    description: " "
    enabled: true
    gauge:
      value_type: double
    unit: "s"
    attributes:
      - db.instance.name
      - instance.id

  newrelicoracledb.system.host_cpu_usage_per_second:
    description: " "
    enabled: true
    gauge:
      value_type: double
    unit: "s"
    attributes:
      - db.instance.name
      - instance.id

  newrelicoracledb.system.temp_space_used:
    description: " "
    enabled: true
    gauge:
      value_type: double
    unit: "By"
    attributes:
      - db.instance.name
      - instance.id

  newrelicoracledb.system.session_count:
    description: " "
    enabled: true
    gauge:
      value_type: double
    unit: "1"
    attributes:
      - db.instance.name
      - instance.id

  newrelicoracledb.system.captured_user_calls:
    description: " "
    enabled: true
    gauge:
      value_type: double
    unit: "1"
    attributes:
      - db.instance.name
      - instance.id

  newrelicoracledb.system.execute_without_parse_ratio:
    description: " "
    enabled: true
    gauge:
      value_type: double
    unit: "%"
    attributes:
      - db.instance.name
      - instance.id

  newrelicoracledb.system.logons_per_second:
    description: " "
    enabled: true
    gauge:
      value_type: double
    unit: "1"
    attributes:
      - db.instance.name
      - instance.id

  newrelicoracledb.system.physical_read_bytes_per_second:
    description: " "
    enabled: true
    gauge:
      value_type: double
    unit: "By/s"
    attributes:
      - db.instance.name
      - instance.id

  newrelicoracledb.system.physical_read_io_requests_per_second:
    description: " "
    enabled: true
    gauge:
      value_type: double
    unit: "1"
    attributes:
      - db.instance.name
      - instance.id

  newrelicoracledb.system.physical_reads_per_second:
    description: " "
    enabled: true
    gauge:
      value_type: double
    unit: "1"
    attributes:
      - db.instance.name
      - instance.id

  newrelicoracledb.system.physical_write_bytes_per_second:
    description: " "
    enabled: true
    gauge:
      value_type: double
    unit: "By/s"
    attributes:
      - db.instance.name
      - instance.id

  newrelicoracledb.system.physical_writes_per_second:
    description: " "
    enabled: true
    gauge:
      value_type: double
    unit: "1"
    attributes:
      - db.instance.name
      - instance.id

  # Core Connection Metrics
  newrelicoracledb.connection.total_sessions:
    description: " "
    enabled: true
    gauge:
      value_type: double
    unit: "{sessions}"
    attributes:
      - db.instance.name

  newrelicoracledb.connection.active_sessions:
    description: " "
    enabled: true
    gauge:
      value_type: double
    unit: "{sessions}"
    attributes:
      - db.instance.name

  newrelicoracledb.connection.inactive_sessions:
    description: " "
    enabled: true
    gauge:
      value_type: double
    unit: "{sessions}"
    attributes:
      - db.instance.name

  newrelicoracledb.connection.sessions_by_status:
    description: " "
    enabled: true
    gauge:
      value_type: double
    unit: "{sessions}"
    attributes:
      - db.instance.name
      - session.status

  newrelicoracledb.connection.sessions_by_type:
    description: " "
    enabled: true
    gauge:
      value_type: double
    unit: "{sessions}"
    attributes:
      - db.instance.name
      - session.type

  # Logon Statistics
  newrelicoracledb.connection.logons_cumulative:
    description: " "
    enabled: true
    sum:
      aggregation_temporality: cumulative
      monotonic: true
      value_type: double
    unit: "{logons}"
    attributes:
      - db.instance.name

  newrelicoracledb.connection.logons_current:
    description: " "
    enabled: true
    gauge:
      value_type: double
    unit: "{logons}"
    attributes:
      - db.instance.name

  # Session Resource Consumption
  newrelicoracledb.connection.session_cpu_usage:
    description: " "
    enabled: true
    gauge:
      value_type: double
    unit: s
    attributes:
      - db.instance.name
      - session.id
      - username
      - session.status
      - program

  newrelicoracledb.connection.session_pga_memory:
    description: " "
    enabled: true
    gauge:
      value_type: double
    unit: By
    attributes:
      - db.instance.name
      - session.id
      - username
      - session.status
      - program

  newrelicoracledb.connection.session_logical_reads:
    description: " "
    enabled: true
    gauge:
      value_type: double
    unit: "{reads}"
    attributes:
      - db.instance.name
      - session.id
      - username
      - session.status
      - program

  newrelicoracledb.connection.session_idle_time:
    description: " "
    enabled: true
    gauge:
      value_type: double
    unit: s
    attributes:
      - db.instance.name
      - session.id
      - username
      - session.status
      - program

  # Wait Events
  newrelicoracledb.connection.wait_events:
    description: " "
    enabled: true
    gauge:
      value_type: double
    unit: s
    attributes:
      - db.instance.name
      - session.id
      - username
      - wait.event
      - wait.state
      - wait.class

  newrelicoracledb.connection.blocking_sessions:
    description: " "
    enabled: true
    gauge:
      value_type: double
    unit: s
    attributes:
      - db.instance.name
      - session.id
      - blocking.session.id
      - username
      - wait.event
      - program

  # Wait Event Summary
  newrelicoracledb.connection.wait_event_total_waits:
    description: " "
    enabled: true
    sum:
      aggregation_temporality: cumulative
      monotonic: true
      value_type: double
    unit: "{waits}"
    attributes:
      - db.instance.name
      - wait.event
      - wait.class

  newrelicoracledb.connection.wait_event_time_waited:
    description: " "
    enabled: true
    sum:
      aggregation_temporality: cumulative
      monotonic: true
      value_type: double
    unit: ms
    attributes:
      - db.instance.name
      - wait.event
      - wait.class

  newrelicoracledb.connection.wait_event_avg_wait_time:
    description: " "
    enabled: true
    gauge:
      value_type: double
    unit: ms
    attributes:
      - db.instance.name
      - wait.event
      - wait.class

  # Connection Pool Metrics
  newrelicoracledb.connection.shared_servers:
    description: " "
    enabled: true
    gauge:
      value_type: double
    unit: "{servers}"
    attributes:
      - db.instance.name

  newrelicoracledb.connection.dispatchers:
    description: " "
    enabled: true
    gauge:
      value_type: double
    unit: "{dispatchers}"
    attributes:
      - db.instance.name

  newrelicoracledb.connection.circuits:
    description: " "
    enabled: true
    gauge:
      value_type: double
    unit: "{circuits}"
    attributes:
      - db.instance.name

  # Resource Limits
  newrelicoracledb.connection.resource_current_utilization:
    description: " "
    enabled: true
    gauge:
      value_type: double
    unit: "{resources}"
    attributes:
      - db.instance.name
      - resource.name

  newrelicoracledb.connection.resource_max_utilization:
    description: " "
    enabled: true
    gauge:
      value_type: double
    unit: "{resources}"
    attributes:
      - db.instance.name
      - resource.name

  newrelicoracledb.connection.resource_limit:
    description: " "
    enabled: true
    gauge:
      value_type: double
    unit: "{resources}"
    attributes:
      - db.instance.name
      - resource.name

  # Connection Quality Metrics
  newrelicoracledb.connection.user_commits:
    description: " "
    enabled: true
    sum:
      aggregation_temporality: cumulative
      monotonic: true
      value_type: double
    unit: "{commits}"
    attributes:
      - db.instance.name

  newrelicoracledb.connection.user_rollbacks:
    description: " "
    enabled: true
    sum:
      aggregation_temporality: cumulative
      monotonic: true
      value_type: double
    unit: "{rollbacks}"
    attributes:
      - db.instance.name

  newrelicoracledb.connection.parse_count_total:
    description: " "
    enabled: true
    sum:
      aggregation_temporality: cumulative
      monotonic: true
      value_type: double
    unit: "{parses}"
    attributes:
      - db.instance.name

  newrelicoracledb.connection.parse_count_hard:
    description: " "
    enabled: true
    sum:
      aggregation_temporality: cumulative
      monotonic: true
      value_type: double
    unit: "{parses}"
    attributes:
      - db.instance.name

  newrelicoracledb.connection.execute_count:
    description: " "
    enabled: true
    sum:
      aggregation_temporality: cumulative
      monotonic: true
      value_type: double
    unit: "{executions}"
    attributes:
      - db.instance.name

  newrelicoracledb.connection.sqlnet_roundtrips:
    description: " "
    enabled: true
    sum:
      aggregation_temporality: cumulative
      monotonic: true
      value_type: double
    unit: "{roundtrips}"
    attributes:
      - db.instance.name

  newrelicoracledb.connection.bytes_sent:
    description: " "
    enabled: true
    sum:
      aggregation_temporality: cumulative
      monotonic: true
      value_type: double
    unit: By
    attributes:
      - db.instance.name

  # Container/CDB/PDB Status Metrics
  newrelicoracledb.container.status:
    description: " "
    enabled: true
    gauge:
      value_type: int
    unit: "1"
    attributes:
      - db.instance.name
      - con.id
      - container.name
      - open.mode

  newrelicoracledb.container.restricted:
    description: " "
    enabled: true
    gauge:
      value_type: int
    unit: "1"
    attributes:
      - db.instance.name
      - con.id
      - container.name
      - restricted.status

  newrelicoracledb.pdb.open_mode:
    description: " "
    enabled: true
    gauge:
      value_type: int
    unit: "1"
    attributes:
      - db.instance.name
      - con.id
      - database_name
      - open.mode

  newrelicoracledb.pdb.total_size_bytes:
    description: " "
    enabled: true
    gauge:
      value_type: int
    unit: By
    attributes:
      - db.instance.name
      - con.id
      - database_name

  # Tablespace metrics with container awareness
  newrelicoracledb.tablespace.used_bytes:
    description: " "
    enabled: true
    gauge:
      value_type: int
    unit: By
    attributes:
      - db.instance.name
      - con.id
      - tablespace.name

  newrelicoracledb.tablespace.total_bytes:
    description: " "
    enabled: true
    gauge:
      value_type: int
    unit: By
    attributes:
      - db.instance.name
      - con.id
      - tablespace.name

  newrelicoracledb.tablespace.used_percent:
    description: " "
    enabled: true
    gauge:
      value_type: double
    unit: "%"
    attributes:
      - db.instance.name
      - con.id
      - tablespace.name

  # Data file metrics
  newrelicoracledb.datafile.size_bytes:
    description: " "
    enabled: true
    gauge:
      value_type: int
    unit: By
    attributes:
      - db.instance.name
      - con.id
      - tablespace.name
      - file.name

  newrelicoracledb.datafile.used_bytes:
    description: " "
    enabled: true
    gauge:
      value_type: int
    unit: By
    attributes:
      - db.instance.name
      - con.id
      - tablespace.name
      - file.name

  newrelicoracledb.datafile.autoextensible:
    description: " "
    enabled: true
    gauge:
      value_type: int
    unit: "1"
    attributes:
      - db.instance.name
      - con.id
      - tablespace.name
      - file.name
      - container.status

  # Service metrics
  newrelicoracledb.service.status:
    description: " "
    enabled: true
    gauge:
      value_type: int
    unit: "1"
    attributes:
      - db.instance.name
      - con.id
      - service.name

  newrelicoracledb.service.count:
    description: " "
    enabled: true
    gauge:
      value_type: int
    unit: "{services}"
    attributes:
      - db.instance.name
      - con.id

  newrelicoracledb.connection.bytes_received:
    description: " "
    enabled: true
    sum:
      aggregation_temporality: cumulative
      monotonic: true
      value_type: double
    unit: By
    attributes:
      - db.instance.name

  # RAC-specific metrics for Feature 1: ASM Monitoring
  newrelicoracledb.asm.diskgroup.total_mb:
    description: " "
    enabled: true
    gauge:
      value_type: double
    unit: "MB"
    attributes:
      - db.instance.name
      - diskgroup.name

  newrelicoracledb.asm.diskgroup.free_mb:
    description: " "
    enabled: true
    gauge:
      value_type: double
    unit: "MB"
    attributes:
      - db.instance.name
      - diskgroup.name

  newrelicoracledb.asm.diskgroup.offline_disks:
    description: " "
    enabled: true
    gauge:
      value_type: int
    unit: "{disks}"
    attributes:
      - db.instance.name
      - diskgroup.name

  # RAC-specific metrics for Feature 2: Cluster Wait Events
  newrelicoracledb.rac.wait_time:
    description: " "
    enabled: true
    gauge:
      value_type: double
    unit: "us/s"
    attributes:
      - db.instance.name
      - instance.id
      - wait.event

  newrelicoracledb.rac.total_waits:
    description: " "
    enabled: true
    gauge:
      value_type: int
    unit: "{waits}"
    attributes:
      - db.instance.name
      - instance.id
      - wait.event

  # RAC-specific metrics for Feature 3A: Instance Status
  newrelicoracledb.rac.instance.status:
    description: " "
    enabled: true
    gauge:
      value_type: int
    unit: "1"
    attributes:
      - db.instance.name
      - instance.id
      - rac.instance.name
      - host.name.rac
      - instance.status

  # RAC-specific metrics for Feature 3B: Service Failover
  newrelicoracledb.rac.service.instance_id:
    description: " "
    enabled: true
    gauge:
      value_type: double
    unit: "1"
    attributes:
      - db.instance.name
      - service.name
      - instance.id

  # Additional RAC Instance Health Metrics
  newrelicoracledb.rac.instance.uptime_seconds:
    description: " "
    enabled: true
    gauge:
      value_type: int
    unit: "s"
    attributes:
      - db.instance.name
      - instance.id
      - rac.instance.name
      - host.name.rac

  newrelicoracledb.rac.instance.database_status:
    description: " "
    enabled: true
    gauge:
      value_type: int
    unit: "1"
    attributes:
      - db.instance.name
      - instance.id
      - rac.instance.name
      - host.name.rac
      - database.status

  newrelicoracledb.rac.instance.active_state:
    description: " "
    enabled: true
    gauge:
      value_type: int
    unit: "1"
    attributes:
      - db.instance.name
      - instance.id
      - rac.instance.name
      - host.name.rac
      - active.state

  newrelicoracledb.rac.instance.logins_allowed:
    description: " "
    enabled: true
    gauge:
      value_type: int
    unit: "1"
    attributes:
      - db.instance.name
      - instance.id
      - rac.instance.name
      - host.name.rac
      - logins.status

  newrelicoracledb.rac.instance.archiver_started:
    description: " "
    enabled: true
    gauge:
      value_type: int
    unit: "1"
    attributes:
      - db.instance.name
      - instance.id
      - rac.instance.name
      - host.name.rac
      - archiver.status

  # Additional RAC Service Configuration Metrics
  # NOTE: FAILOVER_METHOD and FAILOVER_TYPE columns removed from GV$ACTIVE_SERVICES query
  # These columns are not consistently available across Oracle versions (12c/19c/21c)

  # Oracle Database Version Metric
  newrelicoracledb.rac.instance.version_info:
    description: " "
    enabled: true
    gauge:
      value_type: int
    unit: "1"
    attributes:
      - db.instance.name
      - rac.instance.name
      - host.name.rac
      - oracle.version

  # Enhanced Service Configuration Metrics
  newrelicoracledb.rac.service.network_config:
    description: " "
    enabled: true
    gauge:
      value_type: int
    unit: "1"
    attributes:
      - db.instance.name
      - service.name
      - network.name

  # NOTE: The following metrics are DEPRECATED and removed
  # FAILOVER_RETRIES and FAILOVER_DELAY columns do not exist in GV$ACTIVE_SERVICES
  # in Oracle 12c/19c/21c - these were causing ORA-00904 errors

  newrelicoracledb.rac.service.clb_config:
    description: " "
    enabled: true
    gauge:
      value_type: int
    unit: "1"
    attributes:
      - db.instance.name
      - service.name
      - clb.goal

  newrelicoracledb.rac.service.goal_config:
    description: " "
    enabled: true
    gauge:
      value_type: int
    unit: "1"
    attributes:
      - db.instance.name
      - service.name
      - service.goal

  newrelicoracledb.rac.service.blocked_status:
    description: " "
    enabled: true
    gauge:
      value_type: int
    unit: "1"
    attributes:
      - db.instance.name
      - service.name
      - service.blocked

  newrelicoracledb.rac.service.fan_enabled:
    description: " "
    enabled: true
    gauge:
      value_type: int
    unit: "1"
    attributes:
      - db.instance.name
      - service.name
      - service.fan_enabled

  newrelicoracledb.rac.service.transaction_guard_enabled:
    description: " "
    enabled: true
    gauge:
      value_type: int
    unit: "1"
    attributes:
      - db.instance.name
      - service.name
      - service.transaction_guard

  newrelicoracledb.rac.service.drain_timeout_seconds:
    description: " "
    enabled: true
    gauge:
      value_type: int
    unit: "s"
    attributes:
      - db.instance.name
      - service.name
      - service.drain_timeout

  newrelicoracledb.rac.service.replay_timeout_seconds:
    description: " "
    enabled: true
    gauge:
      value_type: int
    unit: "s"
    attributes:
      - db.instance.name
      - service.name
      - service.replay_timeout

  newrelicoracledb.slow_queries.execution_count:
    description: " "
    enabled: true
    gauge:
      value_type: double
    unit: "{executions}"
    attributes:
      - collection_timestamp
      - database_name
      - query_id
      - user_name

  newrelicoracledb.slow_queries.avg_cpu_time:
    description: " "
    enabled: true
    gauge:
      value_type: double
    unit: ms
    attributes:
      - collection_timestamp
      - database_name
      - query_id
      - user_name

  newrelicoracledb.slow_queries.avg_disk_reads:
    description: " "
    enabled: true
    gauge:
      value_type: double
    unit: "{reads}"
    attributes:
      - collection_timestamp
      - database_name
      - query_id
      - user_name

  newrelicoracledb.slow_queries.avg_disk_writes:
    description: " "
    enabled: true
    gauge:
      value_type: double
    unit: "{writes}"
    attributes:
      - collection_timestamp
      - database_name
      - query_id
      - user_name

  newrelicoracledb.slow_queries.avg_elapsed_time:
    description: " "
    enabled: true
    gauge:
      value_type: double
    unit: ms
    attributes:
      - collection_timestamp
      - database_name
      - query_id
      - user_name

  newrelicoracledb.slow_queries.avg_rows_examined:
    description: " "
    enabled: true
    gauge:
      value_type: double
    unit: "{rows}"
    attributes:
      - collection_timestamp
      - database_name
      - query_id
      - user_name

  newrelicoracledb.slow_queries.avg_lock_time:
    description: " "
    enabled: true
    gauge:
      value_type: double
    unit: ms
    attributes:
      - collection_timestamp
      - database_name
      - query_id
      - user_name

  newrelicoracledb.slow_queries.query_details:
    description: " "
    enabled: true
    gauge:
      value_type: int
    unit: "{count}"
    attributes:
      - collection_timestamp
      - database_name
      - query_id
      - query_text
      - schema_name
      - user_name
      - last_active_time

  # Interval-based (delta) metrics - showing what happened in the LAST polling interval
  # These metrics provide real-time visibility into query performance changes
  newrelicoracledb.slow_queries.interval_avg_elapsed_time:
    description: " "
    enabled: true
    gauge:
      value_type: double
    unit: ms
    attributes:
      - collection_timestamp
      - database_name
      - query_id
      - user_name

  newrelicoracledb.slow_queries.interval_execution_count:
    description: " "
    enabled: true
    gauge:
      value_type: double
    unit: "{executions}"
    attributes:
      - collection_timestamp
      - database_name
      - query_id
      - user_name

  # Child Cursor Metrics (from V$SQL) - Average values per execution
  newrelicoracledb.child_cursors.cpu_time:
    description: " "
    enabled: true
    gauge:
      value_type: double
    unit: ms
    attributes:
      - collection_timestamp
      - database_name
      - query_id
      - child_number
      - plan_hash_value

  newrelicoracledb.child_cursors.elapsed_time:
    description: " "
    enabled: true
    gauge:
      value_type: double
    unit: ms
    attributes:
      - collection_timestamp
      - database_name
      - query_id
      - child_number
      - plan_hash_value

  newrelicoracledb.child_cursors.user_io_wait_time:
    description: " "
    enabled: true
    gauge:
      value_type: double
    unit: ms
    attributes:
      - collection_timestamp
      - database_name
      - query_id
      - child_number
      - plan_hash_value

  newrelicoracledb.child_cursors.disk_reads:
    description: " "
    enabled: true
    gauge:
      value_type: double
    unit: "{reads}"
    attributes:
      - collection_timestamp
      - database_name
      - query_id
      - child_number
      - plan_hash_value

  newrelicoracledb.child_cursors.buffer_gets:
    description: " "
    enabled: true
    gauge:
      value_type: double
    unit: "{gets}"
    attributes:
      - collection_timestamp
      - database_name
      - query_id
      - child_number
      - plan_hash_value

  newrelicoracledb.child_cursors.executions:
    description: " "
    enabled: true
    gauge:
      value_type: int
    unit: "{executions}"
    attributes:
      - collection_timestamp
      - database_name
      - query_id
      - child_number
      - plan_hash_value

  newrelicoracledb.child_cursors.invalidations:
    description: " "
    enabled: true
    gauge:
      value_type: int
    unit: "{invalidations}"
    attributes:
      - collection_timestamp
      - database_name
      - query_id
      - child_number
      - plan_hash_value

  newrelicoracledb.child_cursors.details:
    description: " "
    enabled: true
    gauge:
      value_type: int
    unit: "{count}"
    attributes:
      - collection_timestamp
      - database_name
      - query_id
      - child_number
      - plan_hash_value
      - first_load_time
      - last_load_time

  newrelicoracledb.blocking_queries.wait_time_ms:
    description: " "
    extended_documentation: |
      Shows how long a session has been waiting due to blocking by another session in high precision milliseconds.
      Collected alongside wait events in a single optimized query from v$session.
      Includes information about the final blocking session (root cause) and its query.
      Includes wait event details (event name, category, object) to identify the type of contention.
      Only emitted for sessions that are actually blocked (FINAL_BLOCKING_SESSION is not null).
      Source: Same as current_wait_time_ms (WAIT_TIME_MICRO / 1000).
    enabled: true
    gauge:
      value_type: double
    unit: ms
    attributes:
      - collection_timestamp
      - database_name
      - user_name
      - session_id
      - session_serial
      - session_state
      - query_id
      - sql_child_number
      - sql_exec_id
      - sql_exec_start
      - wait_event_name
      - wait_category
      - wait_object_name
      - wait_object_owner
      - wait_object_type
      - blocking_session_status
      - immediate_blocker_sid
      - final_blocking_session_status
      - final_blocker_user
      - final_blocker_sid
      - final_blocker_serial
      - final_blocker_query_id
      - final_blocker_query_text

  # Disabled old wait events metrics - replaced with current_wait_seconds
  # newrelicoracledb.wait_events.total_wait_time_ms:
  #   description: Total wait time in milliseconds for wait events
  #   enabled: false
  #   gauge:
  #     value_type: double
  #   unit: ms
  #   attributes:
  #     - database_name
  #     - query_id
  #     - wait_event_name
  #     - wait_category

  # Database Version and Configuration Information
  newrelicoracledb.database.info:
    description: " "
    extended_documentation: Provides database version, edition, and configuration details following OpenTelemetry semantic conventions
    enabled: true
    gauge:
      value_type: int
    unit: "1"
    attributes:
      - db.instance.name
      - db.version
      - db.version.full
      - db.edition
      - db.compatible

  # Database Hosting and Platform Information
  newrelicoracledb.hosting.info:
    description: " "
    extended_documentation: Provides information about the host architecture and operating system platform
    enabled: true
    gauge:
      value_type: int
    unit: "1"
    attributes:
      - db.instance.name
      - host.arch
      - platform.name

  # Database Role and Protection Information
  newrelicoracledb.database.role:
    description: " "
    extended_documentation: Provides information about the database role (PRIMARY, PHYSICAL STANDBY, LOGICAL STANDBY, SNAPSHOT STANDBY), open mode, and protection mode for Oracle Data Guard configurations
    enabled: true
    gauge:
      value_type: int
    unit: "1"
    attributes:
      - db.instance.name
      - db.role
      - db.open_mode
      - db.protection_mode
      - db.protection_level

  newrelicoracledb.wait_events.current_wait_time_ms:
    description: " "
    extended_documentation: |
      Captures how long active sessions have been waiting on various database resources in high precision milliseconds.
      Collected alongside blocking information in a single optimized query from v$session.
      Includes detailed wait parameters (p1, p2, p3) and object information for troubleshooting.
      Only emitted for active sessions with non-idle waits (status='ACTIVE', wait_class<>'Idle', state='WAITING', wait_time_micro>0).
      Source: WAIT_TIME_MICRO / 1000 (rounded to 2 decimal places).
    enabled: true
    gauge:
      value_type: double
    unit: ms
    attributes:
      - collection_timestamp
      - database_name
      - user_name
      - session_id
      - session_serial
      - session_status
      - session_state
      - query_id
      - sql_child_number
      - wait_event_name
      - wait_category
      - session_program
      - session_machine
      - wait_object_owner
      - wait_object_name
      - wait_object_type
      - sql_exec_start
      - sql_exec_id
      - row_wait_obj_id
      - row_wait_file_id
      - row_wait_block_id

  # Disabled old wait events metrics - replaced with current_wait_time_ms
  # newrelicoracledb.wait_events.avg_wait_time_ms:
  #     description: Average wait time in milliseconds for wait events
  #     enabled: false
  #     gauge:
  #       value_type: double
  #     unit: ms
  #     attributes:
  #       - database_name
  #       - query_id
  #       - wait_event_name
  #       - wait_category    

tests:
  config:
  goleak:
    ignore:
      any:
      - "github.com/cihub/seelog.(*asyncLoopLogger).processQueue" # see https://github.com/cihub/seelog/issues/182<|MERGE_RESOLUTION|>--- conflicted
+++ resolved
@@ -117,12 +117,9 @@
   filter_predicates:
     description: " "
     type: string
-<<<<<<< HEAD
-=======
   newrelic.event.type:
     description: " "
     type: string
->>>>>>> 9380a955
   
   wait_event_name:
     description: " "
@@ -357,22 +354,7 @@
   newrelicoracledb.sessions.count:
     description: Total number of active Oracle database sessions
     enabled: true
-    gauge:
-      value_type: int
-    unit: "{sessions}"
-    attributes:
-      - db.instance.name
-
-  newrelicoracledb.execution_plan:
-    description: Oracle SQL execution plan step information from V$SQL_PLAN. Each data point represents one step in an execution plan tree.
-    enabled: true
-<<<<<<< HEAD
-    gauge:
-      value_type: int
-    unit: "1"
-=======
-    description: " "
->>>>>>> 9380a955
+    description: " "
     attributes:
       - query_id
       - plan_hash_value
@@ -398,19 +380,6 @@
       - time
       - filter_predicates
 
-<<<<<<< HEAD
-=======
-metrics:
-  newrelicoracledb.sessions.count:
-    description: " "
-    enabled: true
-    gauge:
-      value_type: int
-    unit: "{sessions}"
-    attributes:
-      - db.instance.name
-
->>>>>>> 9380a955
   newrelicoracledb.tablespace.space_consumed_bytes:
     description: " "
     enabled: true
