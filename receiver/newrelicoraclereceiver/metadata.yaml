type: newrelicoracledb

status:
  class: receiver
  stability:
    alpha: [metrics]
  distributions: [contrib]
  codeowners:
    active: [newrelic-team]

resource_attributes:
  newrelicoracledb.instance.name:
    description: The name of the Oracle instance that data is coming from.
    enabled: true
    type: string
  host.name:
    description: The host name of Oracle Server
    enabled: true
    type: string

attributes:
  newrelic.entity_name:
    description: New Relic entity name for the metric
    type: string
  tablespace.name:
    description: Name of the Oracle tablespace
    type: string
  instance.id:
    description: Oracle database instance ID
    type: string
  global.name:
    description: Oracle database global name
    type: string
  db.id:
    description: Oracle database ID
    type: string
  database_name:
    description: Oracle database name
    type: string
  query_id:
    description: SQL query identifier
    type: string
  query_text:
    description: SQL query text
    type: string  
  schema_name:
    description: Schema name where the query is executed
    type: string
  statement_type:
    description: Type of SQL statement or application module
    type: string
  has_full_table_scan:
    description: Whether the query has a full table scan
    type: string
  database_name:
    description: Oracle database name for wait events
    type: string
  query_id:
    description: SQL query identifier for wait events
    type: string
  wait_event_name:
    description: Oracle wait event name for wait events
    type: string
  wait_category:
    description: Oracle wait event category for wait events
    type: string

  blocking_user:
    description: Username of the blocking session
    type: string
  blocked_user:
    description: Username of the blocked session
    type: string

  blocked_sql_id:
    description: SQL ID of the blocked query
    type: string

  blocked_sid:
    description: Session ID of the blocked session
    type: string
  blocking_sid:
    description: Session ID of the blocking session
    type: string
  blocked_serial:
    description: Serial number of the blocked session
    type: string
  blocking_serial:
    description: Serial number of the blocking session
    type: string
  blocked_query_text:
    description: SQL query text of the blocked query
    type: string

metrics:
  newrelicoracledb.sessions.count:
    description: Total number of active Oracle database sessions
    enabled: true
    gauge:
      value_type: int
    unit: "{sessions}"
    attributes:
      - newrelic.entity_name

  newrelicoracledb.tablespace.space_consumed_bytes:
    description: Total bytes consumed by the tablespace
    enabled: true
    gauge:
      value_type: int
    unit: "By"
    attributes:
      - newrelic.entity_name
      - tablespace.name

  newrelicoracledb.tablespace.space_reserved_bytes:
    description: Total bytes reserved by the tablespace
    enabled: true
    gauge:
      value_type: int
    unit: "By"
    attributes:
      - newrelic.entity_name
      - tablespace.name

  newrelicoracledb.tablespace.space_used_percentage:
    description: Percentage of tablespace space currently used
    enabled: true
    gauge:
      value_type: int
    unit: "%"
    attributes:
      - newrelic.entity_name
      - tablespace.name

  newrelicoracledb.tablespace.is_offline:
    description: Whether the tablespace is offline (1) or online (0)
    enabled: true
    gauge:
      value_type: int
    unit: "1"
    attributes:
      - newrelic.entity_name
      - tablespace.name

  newrelicoracledb.tablespace.global_name:
    description: Global name information for tablespace
    enabled: true
    gauge:
      value_type: int
    unit: "1"
    attributes:
      - newrelic.entity_name
      - tablespace.name

  newrelicoracledb.tablespace.db_id:
    description: Database ID information for tablespace
    enabled: true
    gauge:
      value_type: int
    unit: "1"
    attributes:
      - newrelic.entity_name
      - tablespace.name

  newrelicoracledb.tablespace.offline_cdb_datafiles:
    description: Count of offline CDB datafiles by tablespace
    enabled: true
    gauge:
      value_type: int
    unit: "1"
    attributes:
      - newrelic.entity_name
      - tablespace.name

  newrelicoracledb.tablespace.offline_pdb_datafiles:
    description: Count of offline PDB datafiles by tablespace
    enabled: true
    gauge:
      value_type: int
    unit: "1"
    attributes:
      - newrelic.entity_name
      - tablespace.name

  newrelicoracledb.tablespace.pdb_non_write_mode:
    description: Count of PDB datafiles in non-write mode by tablespace
    enabled: true
    gauge:
      value_type: int
    unit: "1"
    attributes:
      - newrelic.entity_name
      - tablespace.name

  newrelicoracledb.locked_accounts:
    description: Count of locked user accounts in the database
    enabled: true
    gauge:
      value_type: int
    unit: "1"
    attributes:
      - newrelic.entity_name
      - instance.id

  newrelicoracledb.disk.reads:
    description: Number of physical disk reads
    enabled: true
    gauge:
      value_type: int
    unit: "1"
    attributes:
      - newrelic.entity_name
      - instance.id

  newrelicoracledb.disk.writes:
    description: Number of physical disk writes
    enabled: true
    gauge:
      value_type: int
    unit: "1"
    attributes:
      - newrelic.entity_name
      - instance.id

  newrelicoracledb.disk.blocks_read:
    description: Number of physical blocks read from disk
    enabled: true
    gauge:
      value_type: int
    unit: "1"
    attributes:
      - newrelic.entity_name
      - instance.id

  newrelicoracledb.disk.blocks_written:
    description: Number of physical blocks written to disk
    enabled: true
    gauge:
      value_type: int
    unit: "1"
    attributes:
      - newrelic.entity_name
      - instance.id

  newrelicoracledb.disk.read_time_milliseconds:
    description: Time spent reading from disk in milliseconds
    enabled: true
    gauge:
      value_type: int
    unit: "ms"
    attributes:
      - newrelic.entity_name
      - instance.id

  newrelicoracledb.disk.write_time_milliseconds:
    description: Time spent writing to disk in milliseconds
    enabled: true
    gauge:
      value_type: int
    unit: "ms"
    attributes:
      - newrelic.entity_name
      - instance.id

  newrelicoracledb.memory.pga_in_use_bytes:
    description: Total PGA memory currently in use in bytes
    enabled: true
    gauge:
      value_type: int
    unit: "By"
    attributes:
      - newrelic.entity_name
      - instance.id

  newrelicoracledb.memory.pga_allocated_bytes:
    description: Total PGA memory allocated in bytes
    enabled: true
    gauge:
      value_type: int
    unit: "By"
    attributes:
      - newrelic.entity_name
      - instance.id

  newrelicoracledb.memory.pga_freeable_bytes:
    description: Total freeable PGA memory in bytes
    enabled: true
    gauge:
      value_type: int
    unit: "By"
    attributes:
      - newrelic.entity_name
      - instance.id

  newrelicoracledb.memory.pga_max_size_bytes:
    description: Global memory bound for PGA in bytes
    enabled: true
    gauge:
      value_type: int
    unit: "By"
    attributes:
      - newrelic.entity_name
      - instance.id

  newrelicoracledb.global_name:
    description: Oracle database global name information
    enabled: true
    gauge:
      value_type: int
    unit: "1"
    attributes:
      - newrelic.entity_name
      - instance.id
      - global.name

  newrelicoracledb.db_id:
    description: Oracle database ID information
    enabled: true
    gauge:
      value_type: int
    unit: "1"
    attributes:
      - newrelic.entity_name
      - instance.id
      - db.id

  newrelicoracledb.long_running_queries:
    description: Number of long running queries (active sessions running for more than 60 seconds)
    enabled: true
    gauge:
      value_type: int
    unit: "1"
    attributes:
      - newrelic.entity_name
      - instance.id

  newrelicoracledb.memory.sga_uga_total_bytes:
    description: Total SGA UGA memory in bytes (session uga memory max)
    enabled: true
    gauge:
      value_type: int
    unit: "By"
    attributes:
      - newrelic.entity_name
      - instance.id

  newrelicoracledb.memory.sga_shared_pool_library_cache_sharable_bytes:
    description: SGA shared pool library cache sharable memory in bytes for statements with more than 5 executions
    enabled: true
    gauge:
      value_type: int
    unit: "By"
    attributes:
      - newrelic.entity_name
      - instance.id

  newrelicoracledb.memory.sga_shared_pool_library_cache_user_bytes:
    description: SGA shared pool library cache shareable memory per user in bytes (250 * users_opening)
    enabled: true
    gauge:
      value_type: int
    unit: "By"
    attributes:
      - newrelic.entity_name
      - instance.id

  newrelicoracledb.sga_shared_pool_library_cache_reload_ratio:
    description: SGA shared pool library cache reload ratio (reloads/pins)
    enabled: true
    gauge:
      value_type: double
    unit: "1"
    attributes:
      - newrelic.entity_name
      - instance.id

  newrelicoracledb.sga_shared_pool_library_cache_hit_ratio:
    description: SGA shared pool library cache hit ratio for SQL AREA namespace
    enabled: true
    gauge:
      value_type: double
    unit: "1"
    attributes:
      - newrelic.entity_name
      - instance.id

  newrelicoracledb.sga_shared_pool_dict_cache_miss_ratio:
    description: SGA shared pool dictionary cache miss ratio (getmisses/gets)
    enabled: true
    gauge:
      value_type: double
    unit: "1"
    attributes:
      - newrelic.entity_name
      - instance.id

  newrelicoracledb.sga_log_buffer_space_waits:
    description: Number of sessions waiting for log buffer space
    enabled: true
    gauge:
      value_type: int
    unit: "1"
    attributes:
      - newrelic.entity_name
      - instance.id

  newrelicoracledb.sga_log_allocation_retries_ratio:
    description: SGA log allocation retries ratio (redo buffer allocation retries / redo entries)
    enabled: true
    gauge:
      value_type: double
    unit: "1"
    attributes:
      - newrelic.entity_name
      - instance.id

  newrelicoracledb.sga_hit_ratio:
    description: SGA hit ratio (session logical reads minus physical reads / session logical reads)
    enabled: true
    gauge:
      value_type: double
    unit: "1"
    attributes:
      - newrelic.entity_name
      - instance.id

  newrelicoracledb.sga_log_buffer_redo_allocation_retries:
    description: Number of redo buffer allocation retries from sysstat
    enabled: true
    gauge:
      value_type: int
    unit: "1"
    attributes:
      - newrelic.entity_name
      - instance.id

  newrelicoracledb.sga_log_buffer_redo_entries:
    description: Number of redo entries from sysstat
    enabled: true
    gauge:
      value_type: int
    unit: "1"
    attributes:
      - newrelic.entity_name
      - instance.id

  newrelicoracledb.sorts_memory:
    description: Number of sorts performed in memory from sysstat
    enabled: true
    gauge:
      value_type: int
    unit: "1"
    attributes:
      - newrelic.entity_name
      - instance.id

  newrelicoracledb.sorts_disk:
    description: Number of sorts performed on disk from sysstat
    enabled: true
    gauge:
      value_type: int
    unit: "1"
    attributes:
      - newrelic.entity_name
      - instance.id

  newrelicoracledb.sga_fixed_size_bytes:
    description: SGA fixed size memory in bytes
    enabled: true
    gauge:
      value_type: int
    unit: "By"
    attributes:
      - newrelic.entity_name
      - instance.id

  newrelicoracledb.sga_redo_buffers_bytes:
    description: SGA redo buffers memory in bytes
    enabled: true
    gauge:
      value_type: int
    unit: "By"
    attributes:
      - newrelic.entity_name
      - instance.id

  newrelicoracledb.rollback_segments_gets:
    description: Number of gets on rollback segments
    enabled: true
    gauge:
      value_type: int
    unit: "1"
    attributes:
      - newrelic.entity_name
      - instance.id

  newrelicoracledb.rollback_segments_waits:
    description: Number of waits on rollback segments
    enabled: true
    gauge:
      value_type: int
    unit: "1"
    attributes:
      - newrelic.entity_name
      - instance.id

  newrelicoracledb.rollback_segments_wait_ratio:
    description: Rollback segments wait ratio (waits/gets)
    enabled: true
    gauge:
      value_type: double
    unit: "1"
    attributes:
      - newrelic.entity_name
      - instance.id

  newrelicoracledb.redo_log_parallel_write_waits:
    description: Number of waits for log file parallel write events
    enabled: true
    gauge:
      value_type: int
    unit: "1"
    attributes:
      - newrelic.entity_name
      - instance.id

  newrelicoracledb.redo_log_switch_completion_waits:
    description: Number of waits for log file switch completion events
    enabled: true
    gauge:
      value_type: int
    unit: "1"
    attributes:
      - newrelic.entity_name
      - instance.id

  newrelicoracledb.redo_log_switch_checkpoint_incomplete_waits:
    description: Number of waits for log file switch (checkpoint incomplete) events
    enabled: true
    gauge:
      value_type: int
    unit: "1"
    attributes:
      - newrelic.entity_name
      - instance.id

  newrelicoracledb.redo_log_switch_archiving_needed_waits:
    description: Number of waits for log file switch (archiving needed) events
    enabled: true
    gauge:
      value_type: int
    unit: "1"
    attributes:
      - newrelic.entity_name
      - instance.id

  newrelicoracledb.sga_buffer_busy_waits:
    description: Number of buffer busy waits events
    enabled: true
    gauge:
      value_type: int
    unit: "1"
    attributes:
      - newrelic.entity_name
      - instance.id

  newrelicoracledb.sga_free_buffer_waits:
    description: Number of free buffer waits events
    enabled: true
    gauge:
      value_type: int
    unit: "1"
    attributes:
      - newrelic.entity_name
      - instance.id

  newrelicoracledb.sga_free_buffer_inspected_waits:
    description: Number of free buffer inspected waits events
    enabled: true
    gauge:
      value_type: int
    unit: "1"
    attributes:
      - newrelic.entity_name
      - instance.id

  newrelicoracledb.pdb.active_parallel_sessions:
    description: Number of active parallel sessions in PDB
    enabled: true
    gauge:
      value_type: double
    unit: "1"
    attributes:
      - newrelic.entity_name
      - instance.id

  newrelicoracledb.pdb.active_serial_sessions:
    description: Number of active serial sessions in PDB
    enabled: true
    gauge:
      value_type: double
    unit: "1"
    attributes:
      - newrelic.entity_name
      - instance.id

  newrelicoracledb.pdb.average_active_sessions:
    description: Average number of active sessions in PDB
    enabled: true
    gauge:
      value_type: double
    unit: "1"
    attributes:
      - newrelic.entity_name
      - instance.id

  newrelicoracledb.pdb.background_cpu_usage_per_second:
    description: Background CPU usage per second in PDB
    enabled: true
    gauge:
      value_type: double
    unit: "1"
    attributes:
      - newrelic.entity_name
      - instance.id

  newrelicoracledb.pdb.background_time_per_second:
    description: Background time per second in PDB
    enabled: true
    gauge:
      value_type: double
    unit: "1"
    attributes:
      - newrelic.entity_name
      - instance.id

  newrelicoracledb.pdb.cpu_usage_per_second:
    description: CPU usage per second in PDB
    enabled: true
    gauge:
      value_type: double
    unit: "1"
    attributes:
      - newrelic.entity_name
      - instance.id

  newrelicoracledb.pdb.cpu_usage_per_transaction:
    description: CPU usage per transaction in PDB
    enabled: true
    gauge:
      value_type: double
    unit: "1"
    attributes:
      - newrelic.entity_name
      - instance.id

  newrelicoracledb.pdb.current_logons:
    description: Current number of logons in PDB
    enabled: true
    gauge:
      value_type: double
    unit: "1"
    attributes:
      - newrelic.entity_name
      - instance.id

  newrelicoracledb.pdb.current_open_cursors:
    description: Current number of open cursors in PDB
    enabled: true
    gauge:
      value_type: double
    unit: "1"
    attributes:
      - newrelic.entity_name
      - instance.id

  newrelicoracledb.pdb.cpu_time_ratio:
    description: Database CPU time ratio in PDB
    enabled: true
    gauge:
      value_type: double
    unit: "1"
    attributes:
      - newrelic.entity_name
      - instance.id

  newrelicoracledb.pdb.wait_time_ratio:
    description: Database wait time ratio in PDB
    enabled: true
    gauge:
      value_type: double
    unit: "1"
    attributes:
      - newrelic.entity_name
      - instance.id

  newrelicoracledb.pdb.block_changes_per_second:
    description: DB block changes per second in PDB
    enabled: true
    gauge:
      value_type: double
    unit: "1"
    attributes:
      - newrelic.entity_name
      - instance.id

  newrelicoracledb.pdb.block_changes_per_transaction:
    description: DB block changes per transaction in PDB
    enabled: true
    gauge:
      value_type: double
    unit: "1"
    attributes:
      - newrelic.entity_name
      - instance.id

  newrelicoracledb.pdb.executions_per_second:
    description: Executions per second in PDB
    enabled: true
    gauge:
      value_type: double
    unit: "1"
    attributes:
      - newrelic.entity_name
      - instance.id

  newrelicoracledb.pdb.executions_per_transaction:
    description: Executions per transaction in PDB
    enabled: true
    gauge:
      value_type: double
    unit: "1"
    attributes:
      - newrelic.entity_name
      - instance.id

  newrelicoracledb.pdb.hard_parse_count_per_second:
    description: Hard parse count per second in PDB
    enabled: true
    gauge:
      value_type: double
    unit: "1"
    attributes:
      - newrelic.entity_name
      - instance.id

  newrelicoracledb.pdb.hard_parse_count_per_transaction:
    description: Hard parse count per transaction in PDB
    enabled: true
    gauge:
      value_type: double
    unit: "1"
    attributes:
      - newrelic.entity_name
      - instance.id

  newrelicoracledb.pdb.logical_reads_per_second:
    description: Logical reads per second in PDB
    enabled: true
    gauge:
      value_type: double
    unit: "1"
    attributes:
      - newrelic.entity_name
      - instance.id

  newrelicoracledb.pdb.logical_reads_per_transaction:
    description: Logical reads per transaction in PDB
    enabled: true
    gauge:
      value_type: double
    unit: "1"
    attributes:
      - newrelic.entity_name
      - instance.id

  newrelicoracledb.pdb.logons_per_transaction:
    description: Logons per transaction in PDB
    enabled: true
    gauge:
      value_type: double
    unit: "1"
    attributes:
      - newrelic.entity_name
      - instance.id

  newrelicoracledb.pdb.network_traffic_byte_per_second:
    description: Network traffic volume per second in bytes in PDB
    enabled: true
    gauge:
      value_type: double
    unit: "By/s"
    attributes:
      - newrelic.entity_name
      - instance.id

  newrelicoracledb.pdb.open_cursors_per_second:
    description: Open cursors per second in PDB
    enabled: true
    gauge:
      value_type: double
    unit: "1"
    attributes:
      - newrelic.entity_name
      - instance.id

  newrelicoracledb.pdb.open_cursors_per_transaction:
    description: Open cursors per transaction in PDB
    enabled: true
    gauge:
      value_type: double
    unit: "1"
    attributes:
      - newrelic.entity_name
      - instance.id

  newrelicoracledb.pdb.parse_failure_count_per_second:
    description: Parse failure count per second in PDB
    enabled: true
    gauge:
      value_type: double
    unit: "1"
    attributes:
      - newrelic.entity_name
      - instance.id

  newrelicoracledb.pdb.physical_read_bytes_per_second:
    description: Physical read total bytes per second in PDB
    enabled: true
    gauge:
      value_type: double
    unit: "By/s"
    attributes:
      - newrelic.entity_name
      - instance.id

  newrelicoracledb.pdb.physical_reads_per_transaction:
    description: Physical reads per transaction in PDB
    enabled: true
    gauge:
      value_type: double
    unit: "1"
    attributes:
      - newrelic.entity_name
      - instance.id

  newrelicoracledb.pdb.physical_write_bytes_per_second:
    description: Physical write total bytes per second in PDB
    enabled: true
    gauge:
      value_type: double
    unit: "By/s"
    attributes:
      - newrelic.entity_name
      - instance.id

  newrelicoracledb.pdb.physical_writes_per_transaction:
    description: Physical writes per transaction in PDB
    enabled: true
    gauge:
      value_type: double
    unit: "1"
    attributes:
      - newrelic.entity_name
      - instance.id

  newrelicoracledb.pdb.redo_generated_bytes_per_second:
    description: Redo generated per second in bytes in PDB
    enabled: true
    gauge:
      value_type: double
    unit: "By/s"
    attributes:
      - newrelic.entity_name
      - instance.id

  newrelicoracledb.pdb.redo_generated_bytes_per_transaction:
    description: Redo generated per transaction in bytes in PDB
    enabled: true
    gauge:
      value_type: double
    unit: "By/s"
    attributes:
      - newrelic.entity_name
      - instance.id

  newrelicoracledb.pdb.response_time_per_transaction:
    description: Response time per transaction in PDB
    enabled: true
    gauge:
      value_type: double
    unit: "s"
    attributes:
      - newrelic.entity_name
      - instance.id

  newrelicoracledb.pdb.session_count:
    description: Session count in PDB
    enabled: true
    gauge:
      value_type: double
    unit: "1"
    attributes:
      - newrelic.entity_name
      - instance.id

  newrelicoracledb.pdb.soft_parse_ratio:
    description: Soft parse ratio in PDB
    enabled: true
    gauge:
      value_type: double
    unit: "1"
    attributes:
      - newrelic.entity_name
      - instance.id

  newrelicoracledb.pdb.sql_service_response_time:
    description: SQL service response time in PDB
    enabled: true
    gauge:
      value_type: double
    unit: "s"
    attributes:
      - newrelic.entity_name
      - instance.id

  newrelicoracledb.pdb.total_parse_count_per_second:
    description: Total parse count per second in PDB
    enabled: true
    gauge:
      value_type: double
    unit: "1"
    attributes:
      - newrelic.entity_name
      - instance.id

  newrelicoracledb.pdb.total_parse_count_per_transaction:
    description: Total parse count per transaction in PDB
    enabled: true
    gauge:
      value_type: double
    unit: "1"
    attributes:
      - newrelic.entity_name
      - instance.id

  newrelicoracledb.pdb.user_calls_per_second:
    description: User calls per second in PDB
    enabled: true
    gauge:
      value_type: double
    unit: "1"
    attributes:
      - newrelic.entity_name
      - instance.id

  newrelicoracledb.pdb.user_calls_per_transaction:
    description: User calls per transaction in PDB
    enabled: true
    gauge:
      value_type: double
    unit: "1"
    attributes:
      - newrelic.entity_name
      - instance.id

  newrelicoracledb.pdb.user_commits_per_second:
    description: User commits per second in PDB
    enabled: true
    gauge:
      value_type: double
    unit: "1"
    attributes:
      - newrelic.entity_name
      - instance.id

  newrelicoracledb.pdb.user_commits_percentage:
    description: User commits percentage in PDB
    enabled: true
    gauge:
      value_type: double
    unit: "1"
    attributes:
      - newrelic.entity_name
      - instance.id

  newrelicoracledb.pdb.user_rollbacks_per_second:
    description: User rollbacks per second in PDB
    enabled: true
    gauge:
      value_type: double
    unit: "1"
    attributes:
      - newrelic.entity_name
      - instance.id

  newrelicoracledb.pdb.user_rollbacks_percentage:
    description: User rollbacks percentage in PDB
    enabled: true
    gauge:
      value_type: double
    unit: "1"
    attributes:
      - newrelic.entity_name
      - instance.id

  newrelicoracledb.pdb.transactions_per_second:
    description: User transactions per second in PDB
    enabled: true
    gauge:
      value_type: double
    unit: "1"
    attributes:
      - newrelic.entity_name
      - instance.id

  newrelicoracledb.pdb.execute_without_parse_ratio:
    description: Execute without parse ratio in PDB
    enabled: true
    gauge:
      value_type: double
    unit: "1"
    attributes:
      - newrelic.entity_name
      - instance.id

  newrelicoracledb.pdb.logons_per_second:
    description: Logons per second in PDB
    enabled: true
    gauge:
      value_type: double
    unit: "1"
    attributes:
      - newrelic.entity_name
      - instance.id

  newrelicoracledb.pdb.db_physical_read_bytes_per_second:
    description: Physical read bytes per second in PDB
    enabled: true
    gauge:
      value_type: double
    unit: "By/s"
    attributes:
      - newrelic.entity_name
      - instance.id

  newrelicoracledb.pdb.db_physical_reads_per_second:
    description: Physical reads per second in PDB
    enabled: true
    gauge:
      value_type: double
    unit: "1"
    attributes:
      - newrelic.entity_name
      - instance.id

  newrelicoracledb.pdb.db_physical_write_bytes_per_second:
    description: Physical write bytes per second in PDB
    enabled: true
    gauge:
      value_type: double
    unit: "By/s"
    attributes:
      - newrelic.entity_name
      - instance.id

  newrelicoracledb.pdb.db_physical_writes_per_second:
    description: Physical writes per second in PDB
    enabled: true
    gauge:
      value_type: double
    unit: "1"
    attributes:
      - newrelic.entity_name
      - instance.id

  # System metrics from gv$sysmetric
  newrelicoracledb.system.buffer_cache_hit_ratio:
    description: Buffer Cache Hit Ratio
    enabled: true
    gauge:
      value_type: double
    unit: "%"
    attributes:
      - newrelic.entity_name
      - instance.id

  newrelicoracledb.system.memory_sorts_ratio:
    description: Memory Sorts Ratio
    enabled: true
    gauge:
      value_type: double
    unit: "%"
    attributes:
      - newrelic.entity_name
      - instance.id

  newrelicoracledb.system.redo_allocation_hit_ratio:
    description: Redo Allocation Hit Ratio
    enabled: true
    gauge:
      value_type: double
    unit: "%"
    attributes:
      - newrelic.entity_name
      - instance.id

  newrelicoracledb.system.transactions_per_second:
    description: User Transaction Per Sec
    enabled: true
    gauge:
      value_type: double
    unit: "1"
    attributes:
      - newrelic.entity_name
      - instance.id

  newrelicoracledb.system.physical_reads_per_transaction:
    description: Physical Reads Per Txn
    enabled: true
    gauge:
      value_type: double
    unit: "1"
    attributes:
      - newrelic.entity_name
      - instance.id

  newrelicoracledb.system.physical_writes_per_transaction:
    description: Physical Writes Per Txn
    enabled: true
    gauge:
      value_type: double
    unit: "1"
    attributes:
      - newrelic.entity_name
      - instance.id

  newrelicoracledb.system.physical_reads_direct_per_second:
    description: Physical Reads Direct Per Sec
    enabled: true
    gauge:
      value_type: double
    unit: "1"
    attributes:
      - newrelic.entity_name
      - instance.id

  newrelicoracledb.system.physical_reads_direct_per_transaction:
    description: Physical Reads Direct Per Txn
    enabled: true
    gauge:
      value_type: double
    unit: "1"
    attributes:
      - newrelic.entity_name
      - instance.id

  newrelicoracledb.system.physical_writes_direct_per_second:
    description: Physical Writes Direct Per Sec
    enabled: true
    gauge:
      value_type: double
    unit: "1"
    attributes:
      - newrelic.entity_name
      - instance.id

  newrelicoracledb.system.physical_writes_direct_per_transaction:
    description: Physical Writes Direct Per Txn
    enabled: true
    gauge:
      value_type: double
    unit: "1"
    attributes:
      - newrelic.entity_name
      - instance.id

  newrelicoracledb.system.physical_lobs_reads_per_second:
    description: Physical Reads Direct Lobs Per Sec
    enabled: true
    gauge:
      value_type: double
    unit: "1"
    attributes:
      - newrelic.entity_name
      - instance.id

  newrelicoracledb.system.physical_lobs_reads_per_transaction:
    description: Physical Reads Direct Lobs Per Txn
    enabled: true
    gauge:
      value_type: double
    unit: "1"
    attributes:
      - newrelic.entity_name
      - instance.id

  newrelicoracledb.system.physical_lobs_writes_per_second:
    description: Physical Writes Direct Lobs Per Sec
    enabled: true
    gauge:
      value_type: double
    unit: "1"
    attributes:
      - newrelic.entity_name
      - instance.id

  newrelicoracledb.system.physical_lobs_writes_per_transaction:
    description: Physical Writes Direct Lobs Per Txn
    enabled: true
    gauge:
      value_type: double
    unit: "1"
    attributes:
      - newrelic.entity_name
      - instance.id

  newrelicoracledb.system.redo_generated_bytes_per_second:
    description: Redo Generated Per Sec
    enabled: true
    gauge:
      value_type: double
    unit: "By/s"
    attributes:
      - newrelic.entity_name
      - instance.id

  newrelicoracledb.system.redo_generated_bytes_per_transaction:
    description: Redo Generated Per Txn
    enabled: true
    gauge:
      value_type: double
    unit: "By"
    attributes:
      - newrelic.entity_name
      - instance.id

  newrelicoracledb.system.logons_per_transaction:
    description: Logons Per Txn
    enabled: true
    gauge:
      value_type: double
    unit: "1"
    attributes:
      - newrelic.entity_name
      - instance.id

  newrelicoracledb.system.open_cursors_per_second:
    description: Open Cursors Per Sec
    enabled: true
    gauge:
      value_type: double
    unit: "1"
    attributes:
      - newrelic.entity_name
      - instance.id

  newrelicoracledb.system.open_cursors_per_transaction:
    description: Open Cursors Per Txn
    enabled: true
    gauge:
      value_type: double
    unit: "1"
    attributes:
      - newrelic.entity_name
      - instance.id

  newrelicoracledb.system.user_commits_per_second:
    description: User Commits Per Sec
    enabled: true
    gauge:
      value_type: double
    unit: "1"
    attributes:
      - newrelic.entity_name
      - instance.id

  newrelicoracledb.system.user_commits_percentage:
    description: User Commits Percentage
    enabled: true
    gauge:
      value_type: double
    unit: "%"
    attributes:
      - newrelic.entity_name
      - instance.id

  newrelicoracledb.system.user_rollbacks_per_second:
    description: User Rollbacks Per Sec
    enabled: true
    gauge:
      value_type: double
    unit: "1"
    attributes:
      - newrelic.entity_name
      - instance.id

  newrelicoracledb.system.user_rollbacks_percentage:
    description: User Rollbacks Percentage
    enabled: true
    gauge:
      value_type: double
    unit: "%"
    attributes:
      - newrelic.entity_name
      - instance.id

  newrelicoracledb.system.user_calls_per_second:
    description: User Calls Per Sec
    enabled: true
    gauge:
      value_type: double
    unit: "1"
    attributes:
      - newrelic.entity_name
      - instance.id

  newrelicoracledb.system.user_calls_per_transaction:
    description: User Calls Per Txn
    enabled: true
    gauge:
      value_type: double
    unit: "1"
    attributes:
      - newrelic.entity_name
      - instance.id

  newrelicoracledb.system.recursive_calls_per_second:
    description: Recursive Calls Per Sec
    enabled: true
    gauge:
      value_type: double
    unit: "1"
    attributes:
      - newrelic.entity_name
      - instance.id

  newrelicoracledb.system.recursive_calls_per_transaction:
    description: Recursive Calls Per Txn
    enabled: true
    gauge:
      value_type: double
    unit: "1"
    attributes:
      - newrelic.entity_name
      - instance.id

  newrelicoracledb.system.logical_reads_per_second:
    description: Logical Reads Per Sec
    enabled: true
    gauge:
      value_type: double
    unit: "1"
    attributes:
      - newrelic.entity_name
      - instance.id

  newrelicoracledb.system.logical_reads_per_transaction:
    description: Logical Reads Per Txn
    enabled: true
    gauge:
      value_type: double
    unit: "1"
    attributes:
      - newrelic.entity_name
      - instance.id

  newrelicoracledb.system.dbwr_checkpoints_per_second:
    description: DBWR Checkpoints Per Sec
    enabled: true
    gauge:
      value_type: double
    unit: "1"
    attributes:
      - newrelic.entity_name
      - instance.id

  newrelicoracledb.system.background_checkpoints_per_second:
    description: Background Checkpoints Per Sec
    enabled: true
    gauge:
      value_type: double
    unit: "1"
    attributes:
      - newrelic.entity_name
      - instance.id

  newrelicoracledb.system.redo_writes_per_second:
    description: Redo Writes Per Sec
    enabled: true
    gauge:
      value_type: double
    unit: "1"
    attributes:
      - newrelic.entity_name
      - instance.id

  newrelicoracledb.system.redo_writes_per_transaction:
    description: Redo Writes Per Txn
    enabled: true
    gauge:
      value_type: double
    unit: "1"
    attributes:
      - newrelic.entity_name
      - instance.id

  newrelicoracledb.system.long_table_scans_per_second:
    description: Long Table Scans Per Sec
    enabled: true
    gauge:
      value_type: double
    unit: "1"
    attributes:
      - newrelic.entity_name
      - instance.id

  newrelicoracledb.system.long_table_scans_per_transaction:
    description: Long Table Scans Per Txn
    enabled: true
    gauge:
      value_type: double
    unit: "1"
    attributes:
      - newrelic.entity_name
      - instance.id

  newrelicoracledb.system.total_table_scans_per_second:
    description: Total Table Scans Per Sec
    enabled: true
    gauge:
      value_type: double
    unit: "1"
    attributes:
      - newrelic.entity_name
      - instance.id

  newrelicoracledb.system.total_table_scans_per_transaction:
    description: Total Table Scans Per Txn
    enabled: true
    gauge:
      value_type: double
    unit: "1"
    attributes:
      - newrelic.entity_name
      - instance.id

  newrelicoracledb.system.full_index_scans_per_second:
    description: Full Index Scans Per Sec
    enabled: true
    gauge:
      value_type: double
    unit: "1"
    attributes:
      - newrelic.entity_name
      - instance.id

  newrelicoracledb.system.full_index_scans_per_transaction:
    description: Full Index Scans Per Txn
    enabled: true
    gauge:
      value_type: double
    unit: "1"
    attributes:
      - newrelic.entity_name
      - instance.id

  newrelicoracledb.system.total_index_scans_per_second:
    description: Total Index Scans Per Sec
    enabled: true
    gauge:
      value_type: double
    unit: "1"
    attributes:
      - newrelic.entity_name
      - instance.id

  newrelicoracledb.system.total_index_scans_per_transaction:
    description: Total Index Scans Per Txn
    enabled: true
    gauge:
      value_type: double
    unit: "1"
    attributes:
      - newrelic.entity_name
      - instance.id

  newrelicoracledb.system.total_parse_count_per_second:
    description: Total Parse Count Per Sec
    enabled: true
    gauge:
      value_type: double
    unit: "1"
    attributes:
      - newrelic.entity_name
      - instance.id

  newrelicoracledb.system.total_parse_count_per_transaction:
    description: Total Parse Count Per Txn
    enabled: true
    gauge:
      value_type: double
    unit: "1"
    attributes:
      - newrelic.entity_name
      - instance.id

  newrelicoracledb.system.hard_parse_count_per_second:
    description: Hard Parse Count Per Sec
    enabled: true
    gauge:
      value_type: double
    unit: "1"
    attributes:
      - newrelic.entity_name
      - instance.id

  newrelicoracledb.system.hard_parse_count_per_transaction:
    description: Hard Parse Count Per Txn
    enabled: true
    gauge:
      value_type: double
    unit: "1"
    attributes:
      - newrelic.entity_name
      - instance.id

  newrelicoracledb.system.parse_failure_count_per_second:
    description: Parse Failure Count Per Sec
    enabled: true
    gauge:
      value_type: double
    unit: "1"
    attributes:
      - newrelic.entity_name
      - instance.id

  newrelicoracledb.system.parse_failure_count_per_transaction:
    description: Parse Failure Count Per Txn
    enabled: true
    gauge:
      value_type: double
    unit: "1"
    attributes:
      - newrelic.entity_name
      - instance.id

  newrelicoracledb.system.cursor_cache_hit_ratio:
    description: Cursor Cache Hit Ratio
    enabled: true
    gauge:
      value_type: double
    unit: "%"
    attributes:
      - newrelic.entity_name
      - instance.id

  newrelicoracledb.system.disk_sort_per_second:
    description: Disk Sort Per Sec
    enabled: true
    gauge:
      value_type: double
    unit: "1"
    attributes:
      - newrelic.entity_name
      - instance.id

  newrelicoracledb.system.disk_sort_per_transaction:
    description: Disk Sort Per Txn
    enabled: true
    gauge:
      value_type: double
    unit: "1"
    attributes:
      - newrelic.entity_name
      - instance.id

  newrelicoracledb.system.rows_per_sort:
    description: Rows Per Sort
    enabled: true
    gauge:
      value_type: double
    unit: "1"
    attributes:
      - newrelic.entity_name
      - instance.id

  newrelicoracledb.system.soft_parse_ratio:
    description: Soft Parse Ratio
    enabled: true
    gauge:
      value_type: double
    unit: "%"
    attributes:
      - newrelic.entity_name
      - instance.id

  newrelicoracledb.system.user_calls_ratio:
    description: User Calls Ratio
    enabled: true
    gauge:
      value_type: double
    unit: "%"
    attributes:
      - newrelic.entity_name
      - instance.id

  newrelicoracledb.system.host_cpu_utilization:
    description: Host CPU Utilization (%)
    enabled: true
    gauge:
      value_type: double
    unit: "%"
    attributes:
      - newrelic.entity_name
      - instance.id

  newrelicoracledb.system.network_traffic_volume_per_second:
    description: Network Traffic Volume Per Sec
    enabled: true
    gauge:
      value_type: double
    unit: "By/s"
    attributes:
      - newrelic.entity_name
      - instance.id

  newrelicoracledb.system.enqueue_timeouts_per_second:
    description: Enqueue Timeouts Per Sec
    enabled: true
    gauge:
      value_type: double
    unit: "1"
    attributes:
      - newrelic.entity_name
      - instance.id

  newrelicoracledb.system.enqueue_timeouts_per_transaction:
    description: Enqueue Timeouts Per Txn
    enabled: true
    gauge:
      value_type: double
    unit: "1"
    attributes:
      - newrelic.entity_name
      - instance.id

  newrelicoracledb.system.enqueue_waits_per_second:
    description: Enqueue Waits Per Sec
    enabled: true
    gauge:
      value_type: double
    unit: "1"
    attributes:
      - newrelic.entity_name
      - instance.id

  newrelicoracledb.system.enqueue_waits_per_transaction:
    description: Enqueue Waits Per Txn
    enabled: true
    gauge:
      value_type: double
    unit: "1"
    attributes:
      - newrelic.entity_name
      - instance.id

  newrelicoracledb.system.enqueue_deadlocks_per_second:
    description: Enqueue Deadlocks Per Sec
    enabled: true
    gauge:
      value_type: double
    unit: "1"
    attributes:
      - newrelic.entity_name
      - instance.id

  newrelicoracledb.system.enqueue_deadlocks_per_transaction:
    description: Enqueue Deadlocks Per Txn
    enabled: true
    gauge:
      value_type: double
    unit: "1"
    attributes:
      - newrelic.entity_name
      - instance.id

  newrelicoracledb.system.enqueue_requests_per_second:
    description: Enqueue Requests Per Sec
    enabled: true
    gauge:
      value_type: double
    unit: "1"
    attributes:
      - newrelic.entity_name
      - instance.id

  newrelicoracledb.system.enqueue_requests_per_transaction:
    description: Enqueue Requests Per Txn
    enabled: true
    gauge:
      value_type: double
    unit: "1"
    attributes:
      - newrelic.entity_name
      - instance.id

  newrelicoracledb.system.db_block_gets_per_second:
    description: DB Block Gets Per Sec
    enabled: true
    gauge:
      value_type: double
    unit: "1"
    attributes:
      - newrelic.entity_name
      - instance.id

  newrelicoracledb.system.db_block_gets_per_transaction:
    description: DB Block Gets Per Txn
    enabled: true
    gauge:
      value_type: double
    unit: "1"
    attributes:
      - newrelic.entity_name
      - instance.id

  newrelicoracledb.system.consistent_read_gets_per_second:
    description: Consistent Read Gets Per Sec
    enabled: true
    gauge:
      value_type: double
    unit: "1"
    attributes:
      - newrelic.entity_name
      - instance.id

  newrelicoracledb.system.db_block_changes_per_second:
    description: DB Block Changes Per Sec
    enabled: true
    gauge:
      value_type: double
    unit: "1"
    attributes:
      - newrelic.entity_name
      - instance.id

  newrelicoracledb.system.consistent_read_gets_per_transaction:
    description: Consistent Read Gets Per Txn
    enabled: true
    gauge:
      value_type: double
    unit: "1"
    attributes:
      - newrelic.entity_name
      - instance.id

  newrelicoracledb.system.db_block_changes_per_transaction:
    description: DB Block Changes Per Txn
    enabled: true
    gauge:
      value_type: double
    unit: "1"
    attributes:
      - newrelic.entity_name
      - instance.id

  newrelicoracledb.system.consistent_read_changes_per_second:
    description: Consistent Read Changes Per Sec
    enabled: true
    gauge:
      value_type: double
    unit: "1"
    attributes:
      - newrelic.entity_name
      - instance.id

  newrelicoracledb.system.consistent_read_changes_per_transaction:
    description: Consistent Read Changes Per Txn
    enabled: true
    gauge:
      value_type: double
    unit: "1"
    attributes:
      - newrelic.entity_name
      - instance.id

  newrelicoracledb.system.cpu_usage_per_second:
    description: CPU Usage Per Sec
    enabled: true
    gauge:
      value_type: double
    unit: "s"
    attributes:
      - newrelic.entity_name
      - instance.id

  newrelicoracledb.system.cpu_usage_per_transaction:
    description: CPU Usage Per Txn
    enabled: true
    gauge:
      value_type: double
    unit: "s"
    attributes:
      - newrelic.entity_name
      - instance.id

  newrelicoracledb.system.cr_blocks_created_per_second:
    description: CR Blocks Created Per Sec
    enabled: true
    gauge:
      value_type: double
    unit: "1"
    attributes:
      - newrelic.entity_name
      - instance.id

  newrelicoracledb.system.cr_blocks_created_per_transaction:
    description: CR Blocks Created Per Txn
    enabled: true
    gauge:
      value_type: double
    unit: "1"
    attributes:
      - newrelic.entity_name
      - instance.id

  newrelicoracledb.system.cr_undo_records_applied_per_second:
    description: CR Undo Records Applied Per Sec
    enabled: true
    gauge:
      value_type: double
    unit: "1"
    attributes:
      - newrelic.entity_name
      - instance.id

  newrelicoracledb.system.cr_undo_records_applied_per_transaction:
    description: CR Undo Records Applied Per Txn
    enabled: true
    gauge:
      value_type: double
    unit: "1"
    attributes:
      - newrelic.entity_name
      - instance.id

  newrelicoracledb.system.user_rollback_undo_records_applied_per_second:
    description: User Rollback UndoRec Applied Per Sec
    enabled: true
    gauge:
      value_type: double
    unit: "1"
    attributes:
      - newrelic.entity_name
      - instance.id

  newrelicoracledb.system.user_rollback_undo_records_applied_per_transaction:
    description: User Rollback Undo Records Applied Per Txn
    enabled: true
    gauge:
      value_type: double
    unit: "1"
    attributes:
      - newrelic.entity_name
      - instance.id

  newrelicoracledb.system.leaf_node_splits_per_second:
    description: Leaf Node Splits Per Sec
    enabled: true
    gauge:
      value_type: double
    unit: "1"
    attributes:
      - newrelic.entity_name
      - instance.id

  newrelicoracledb.system.leaf_node_splits_per_transaction:
    description: Leaf Node Splits Per Txn
    enabled: true
    gauge:
      value_type: double
    unit: "1"
    attributes:
      - newrelic.entity_name
      - instance.id

  newrelicoracledb.system.branch_node_splits_per_second:
    description: Branch Node Splits Per Sec
    enabled: true
    gauge:
      value_type: double
    unit: "1"
    attributes:
      - newrelic.entity_name
      - instance.id

  newrelicoracledb.system.branch_node_splits_per_transaction:
    description: Branch Node Splits Per Txn
    enabled: true
    gauge:
      value_type: double
    unit: "1"
    attributes:
      - newrelic.entity_name
      - instance.id

  newrelicoracledb.system.physical_read_total_io_requests_per_second:
    description: Physical Read Total IO Requests Per Sec
    enabled: true
    gauge:
      value_type: double
    unit: "1"
    attributes:
      - newrelic.entity_name
      - instance.id

  newrelicoracledb.system.physical_read_total_bytes_per_second:
    description: Physical Read Total Bytes Per Sec
    enabled: true
    gauge:
      value_type: double
    unit: "By/s"
    attributes:
      - newrelic.entity_name
      - instance.id

  newrelicoracledb.system.gc_cr_block_received_per_second:
    description: GC CR Block Received Per Second
    enabled: true
    gauge:
      value_type: double
    unit: "1"
    attributes:
      - newrelic.entity_name
      - instance.id

  newrelicoracledb.system.gc_cr_block_received_per_transaction:
    description: GC CR Block Received Per Txn
    enabled: true
    gauge:
      value_type: double
    unit: "1"
    attributes:
      - newrelic.entity_name
      - instance.id

  newrelicoracledb.system.gc_current_block_received_per_second:
    description: GC Current Block Received Per Second
    enabled: true
    gauge:
      value_type: double
    unit: "1"
    attributes:
      - newrelic.entity_name
      - instance.id

  newrelicoracledb.system.gc_current_block_received_per_transaction:
    description: GC Current Block Received Per Txn
    enabled: true
    gauge:
      value_type: double
    unit: "1"
    attributes:
      - newrelic.entity_name
      - instance.id

  newrelicoracledb.system.global_cache_average_cr_get_time:
    description: Global Cache Average CR Get Time
    enabled: true
    gauge:
      value_type: double
    unit: "ms"
    attributes:
      - newrelic.entity_name
      - instance.id

  newrelicoracledb.system.global_cache_average_current_get_time:
    description: Global Cache Average Current Get Time
    enabled: true
    gauge:
      value_type: double
    unit: "ms"
    attributes:
      - newrelic.entity_name
      - instance.id

  newrelicoracledb.system.physical_write_total_io_requests_per_second:
    description: Physical Write Total IO Requests Per Sec
    enabled: true
    gauge:
      value_type: double
    unit: "1"
    attributes:
      - newrelic.entity_name
      - instance.id

  newrelicoracledb.system.global_cache_blocks_corrupted:
    description: Global Cache Blocks Corrupted
    enabled: true
    gauge:
      value_type: double
    unit: "1"
    attributes:
      - newrelic.entity_name
      - instance.id

  newrelicoracledb.system.global_cache_blocks_lost:
    description: Global Cache Blocks Lost
    enabled: true
    gauge:
      value_type: double
    unit: "1"
    attributes:
      - newrelic.entity_name
      - instance.id

  newrelicoracledb.system.current_logons_count:
    description: Current Logons Count
    enabled: true
    gauge:
      value_type: double
    unit: "1"
    attributes:
      - newrelic.entity_name
      - instance.id

  newrelicoracledb.system.current_open_cursors_count:
    description: Current Open Cursors Count
    enabled: true
    gauge:
      value_type: double
    unit: "1"
    attributes:
      - newrelic.entity_name
      - instance.id

  newrelicoracledb.system.user_limit_percentage:
    description: User Limit %
    enabled: true
    gauge:
      value_type: double
    unit: "%"
    attributes:
      - newrelic.entity_name
      - instance.id

  newrelicoracledb.system.sql_service_response_time:
    description: SQL Service Response Time
    enabled: true
    gauge:
      value_type: double
    unit: "ms"
    attributes:
      - newrelic.entity_name
      - instance.id

  newrelicoracledb.system.database_wait_time_ratio:
    description: Database Wait Time Ratio
    enabled: true
    gauge:
      value_type: double
    unit: "%"
    attributes:
      - newrelic.entity_name
      - instance.id

  newrelicoracledb.system.database_cpu_time_ratio:
    description: Database CPU Time Ratio
    enabled: true
    gauge:
      value_type: double
    unit: "%"
    attributes:
      - newrelic.entity_name
      - instance.id

  newrelicoracledb.system.response_time_per_transaction:
    description: Response Time Per Txn
    enabled: true
    gauge:
      value_type: double
    unit: "ms"
    attributes:
      - newrelic.entity_name
      - instance.id

  newrelicoracledb.system.row_cache_hit_ratio:
    description: Row Cache Hit Ratio
    enabled: true
    gauge:
      value_type: double
    unit: "%"
    attributes:
      - newrelic.entity_name
      - instance.id

  newrelicoracledb.system.row_cache_miss_ratio:
    description: Row Cache Miss Ratio
    enabled: true
    gauge:
      value_type: double
    unit: "%"
    attributes:
      - newrelic.entity_name
      - instance.id

  newrelicoracledb.system.library_cache_hit_ratio:
    description: Library Cache Hit Ratio
    enabled: true
    gauge:
      value_type: double
    unit: "%"
    attributes:
      - newrelic.entity_name
      - instance.id

  newrelicoracledb.system.library_cache_miss_ratio:
    description: Library Cache Miss Ratio
    enabled: true
    gauge:
      value_type: double
    unit: "%"
    attributes:
      - newrelic.entity_name
      - instance.id

  newrelicoracledb.system.shared_pool_free_percentage:
    description: Shared Pool Free %
    enabled: true
    gauge:
      value_type: double
    unit: "%"
    attributes:
      - newrelic.entity_name
      - instance.id

  newrelicoracledb.system.pga_cache_hit_percentage:
    description: PGA Cache Hit %
    enabled: true
    gauge:
      value_type: double
    unit: "%"
    attributes:
      - newrelic.entity_name
      - instance.id

  newrelicoracledb.system.process_limit_percentage:
    description: Process Limit %
    enabled: true
    gauge:
      value_type: double
    unit: "%"
    attributes:
      - newrelic.entity_name
      - instance.id

  newrelicoracledb.system.session_limit_percentage:
    description: Session Limit %
    enabled: true
    gauge:
      value_type: double
    unit: "%"
    attributes:
      - newrelic.entity_name
      - instance.id

  newrelicoracledb.system.executions_per_transaction:
    description: Executions Per Txn
    enabled: true
    gauge:
      value_type: double
    unit: "1"
    attributes:
      - newrelic.entity_name
      - instance.id

  newrelicoracledb.system.executions_per_second:
    description: Executions Per Sec
    enabled: true
    gauge:
      value_type: double
    unit: "1"
    attributes:
      - newrelic.entity_name
      - instance.id

  newrelicoracledb.system.transactions_per_logon:
    description: Txns Per Logon
    enabled: true
    gauge:
      value_type: double
    unit: "1"
    attributes:
      - newrelic.entity_name
      - instance.id

  newrelicoracledb.system.database_time_per_second:
    description: Database Time Per Sec
    enabled: true
    gauge:
      value_type: double
    unit: "s"
    attributes:
      - newrelic.entity_name
      - instance.id

  newrelicoracledb.system.physical_write_total_bytes_per_second:
    description: Physical Write Total Bytes Per Sec
    enabled: true
    gauge:
      value_type: double
    unit: "By/s"
    attributes:
      - newrelic.entity_name
      - instance.id

  newrelicoracledb.system.physical_write_io_requests_per_second:
    description: Physical Write IO Requests Per Sec
    enabled: true
    gauge:
      value_type: double
    unit: "1"
    attributes:
      - newrelic.entity_name
      - instance.id

  newrelicoracledb.system.db_block_changes_per_user_call:
    description: DB Block Changes Per User Call
    enabled: true
    gauge:
      value_type: double
    unit: "1"
    attributes:
      - newrelic.entity_name
      - instance.id

  newrelicoracledb.system.db_block_gets_per_user_call:
    description: DB Block Gets Per User Call
    enabled: true
    gauge:
      value_type: double
    unit: "1"
    attributes:
      - newrelic.entity_name
      - instance.id

  newrelicoracledb.system.executions_per_user_call:
    description: Executions Per User Call
    enabled: true
    gauge:
      value_type: double
    unit: "1"
    attributes:
      - newrelic.entity_name
      - instance.id

  newrelicoracledb.system.logical_reads_per_user_call:
    description: Logical Reads Per User Call
    enabled: true
    gauge:
      value_type: double
    unit: "1"
    attributes:
      - newrelic.entity_name
      - instance.id

  newrelicoracledb.system.total_sorts_per_user_call:
    description: Total Sorts Per User Call
    enabled: true
    gauge:
      value_type: double
    unit: "1"
    attributes:
      - newrelic.entity_name
      - instance.id

  newrelicoracledb.system.total_table_scans_per_user_call:
    description: Total Table Scans Per User Call
    enabled: true
    gauge:
      value_type: double
    unit: "1"
    attributes:
      - newrelic.entity_name
      - instance.id

  newrelicoracledb.system.current_os_load:
    description: Current OS Load
    enabled: true
    gauge:
      value_type: double
    unit: "1"
    attributes:
      - newrelic.entity_name
      - instance.id

  newrelicoracledb.system.streams_pool_usage_percentage:
    description: Streams Pool Usage Percentage
    enabled: true
    gauge:
      value_type: double
    unit: "%"
    attributes:
      - newrelic.entity_name
      - instance.id

  newrelicoracledb.system.io_megabytes_per_second:
    description: I/O Megabytes per Second
    enabled: true
    gauge:
      value_type: double
    unit: "MBy/s"
    attributes:
      - newrelic.entity_name
      - instance.id

  newrelicoracledb.system.io_requests_per_second:
    description: I/O Requests per Second
    enabled: true
    gauge:
      value_type: double
    unit: "1"
    attributes:
      - newrelic.entity_name
      - instance.id

  newrelicoracledb.system.average_active_sessions:
    description: Average Active Sessions
    enabled: true
    gauge:
      value_type: double
    unit: "1"
    attributes:
      - newrelic.entity_name
      - instance.id

  newrelicoracledb.system.active_serial_sessions:
    description: Active Serial Sessions
    enabled: true
    gauge:
      value_type: double
    unit: "1"
    attributes:
      - newrelic.entity_name
      - instance.id

  newrelicoracledb.system.active_parallel_sessions:
    description: Active Parallel Sessions
    enabled: true
    gauge:
      value_type: double
    unit: "1"
    attributes:
      - newrelic.entity_name
      - instance.id

  newrelicoracledb.system.background_cpu_usage_per_second:
    description: Background CPU Usage Per Sec
    enabled: true
    gauge:
      value_type: double
    unit: "s"
    attributes:
      - newrelic.entity_name
      - instance.id

  newrelicoracledb.system.background_time_per_second:
    description: Background Time Per Sec
    enabled: true
    gauge:
      value_type: double
    unit: "s"
    attributes:
      - newrelic.entity_name
      - instance.id

  newrelicoracledb.system.host_cpu_usage_per_second:
    description: Host CPU Usage Per Sec
    enabled: true
    gauge:
      value_type: double
    unit: "s"
    attributes:
      - newrelic.entity_name
      - instance.id

  newrelicoracledb.system.temp_space_used:
    description: Temp Space Used
    enabled: true
    gauge:
      value_type: double
    unit: "By"
    attributes:
      - newrelic.entity_name
      - instance.id

  newrelicoracledb.system.session_count:
    description: Session Count
    enabled: true
    gauge:
      value_type: double
    unit: "1"
    attributes:
      - newrelic.entity_name
      - instance.id

  newrelicoracledb.system.captured_user_calls:
    description: Captured user calls
    enabled: true
    gauge:
      value_type: double
    unit: "1"
    attributes:
      - newrelic.entity_name
      - instance.id

  newrelicoracledb.system.execute_without_parse_ratio:
    description: Execute Without Parse Ratio
    enabled: true
    gauge:
      value_type: double
    unit: "%"
    attributes:
      - newrelic.entity_name
      - instance.id

  newrelicoracledb.system.logons_per_second:
    description: Logons Per Sec
    enabled: true
    gauge:
      value_type: double
    unit: "1"
    attributes:
      - newrelic.entity_name
      - instance.id

  newrelicoracledb.system.physical_read_bytes_per_second:
    description: Physical Read Bytes Per Sec
    enabled: true
    gauge:
      value_type: double
    unit: "By/s"
    attributes:
      - newrelic.entity_name
      - instance.id

  newrelicoracledb.system.physical_read_io_requests_per_second:
    description: Physical Read IO Requests Per Sec
    enabled: true
    gauge:
      value_type: double
    unit: "1"
    attributes:
      - newrelic.entity_name
      - instance.id

  newrelicoracledb.system.physical_reads_per_second:
    description: Physical Reads Per Sec
    enabled: true
    gauge:
      value_type: double
    unit: "1"
    attributes:
      - newrelic.entity_name
      - instance.id

  newrelicoracledb.system.physical_write_bytes_per_second:
    description: Physical Write Bytes Per Sec
    enabled: true
    gauge:
      value_type: double
    unit: "By/s"
    attributes:
      - newrelic.entity_name
      - instance.id

  newrelicoracledb.system.physical_writes_per_second:
    description: Physical Writes Per Sec
    enabled: true
    gauge:
      value_type: double
    unit: "1"
    attributes:
      - newrelic.entity_name
      - instance.id

  newrelicoracledb.slow_queries.execution_count:
    description: Number of executions for slow queries
    enabled: true
    gauge:
      value_type: double
    unit: "{executions}"
    attributes:
      - newrelic.entity_name
      - database_name
      - query_id

  newrelicoracledb.slow_queries.avg_cpu_time:
    description: Average CPU time per execution for slow queries
    enabled: true
    gauge:
      value_type: double
    unit: ms
    attributes:
      - newrelic.entity_name
      - database_name
      - query_id

  newrelicoracledb.slow_queries.avg_disk_reads:
    description: Average disk reads per execution for slow queries
    enabled: true
    gauge:
      value_type: double
    unit: "{reads}"
    attributes:
      - newrelic.entity_name
      - database_name
      - query_id

  newrelicoracledb.slow_queries.avg_disk_writes:
    description: Average disk writes per execution for slow queries
    enabled: true
    gauge:
      value_type: double
    unit: "{writes}"
    attributes:
      - newrelic.entity_name
      - database_name
      - query_id    

  newrelicoracledb.slow_queries.avg_elapsed_time:
    description: Average elapsed time per execution for slow queries
    enabled: true
    gauge:
      value_type: double
    unit: ms
    attributes:
      - newrelic.entity_name
      - database_name
      - query_id

  newrelicoracledb.slow_queries.query_details:
    description: Slow Query Details
    enabled: true
    gauge:
      value_type: int
    unit: "{count}"
    attributes:
      - newrelic.entity_name
      - database_name
      - query_id
      - query_text
      - schema_name
      - statement_type
      - has_full_table_scan    

<<<<<<< HEAD
  newrelicoracledb.blocking_queries.wait_time:
    description: Wait time in seconds for blocked queries
    enabled: true
    gauge:
      value_type: double
    unit: s
    attributes:
      - newrelic.entity_name
      - instance.id
      - blocked_user
      - blocking_user
      - blocked_sql_id
      - blocked_sid
      - blocking_sid
      - blocked_serial
      - blocking_serial
      - blocked_query_text
      - database_name
=======
  newrelicoracledb.wait_events.total_wait_time_ms:
    description: Total wait time in milliseconds for wait events
    enabled: true
    gauge:
      value_type: double
    unit: ms
    attributes:
      - newrelic.entity_name
      - database_name
      - query_id
      - wait_event_name
      - wait_category

  newrelicoracledb.wait_events.waiting_tasks_count:
    description: Number of waiting tasks for wait events
    enabled: true
    gauge:
      value_type: double
    unit: "{tasks}"
    attributes:
      - newrelic.entity_name
      - database_name
      - query_id
      - wait_event_name
      - wait_category

  newrelicoracledb.wait_events.avg_wait_time_ms:
    description: Average wait time in milliseconds for wait events
    enabled: true
    gauge:
      value_type: double
    unit: ms
    attributes:
      - newrelic.entity_name
      - database_name
      - query_id
      - wait_event_name
      - wait_category    
>>>>>>> b29e8694

tests:
  config:
  goleak:
    ignore:
      any:
      - "github.com/cihub/seelog.(*asyncLoopLogger).processQueue" # see https://github.com/cihub/seelog/issues/182<|MERGE_RESOLUTION|>--- conflicted
+++ resolved
@@ -2555,7 +2555,6 @@
       - statement_type
       - has_full_table_scan    
 
-<<<<<<< HEAD
   newrelicoracledb.blocking_queries.wait_time:
     description: Wait time in seconds for blocked queries
     enabled: true
@@ -2574,7 +2573,7 @@
       - blocking_serial
       - blocked_query_text
       - database_name
-=======
+      
   newrelicoracledb.wait_events.total_wait_time_ms:
     description: Total wait time in milliseconds for wait events
     enabled: true
@@ -2613,7 +2612,6 @@
       - query_id
       - wait_event_name
       - wait_category    
->>>>>>> b29e8694
 
 tests:
   config:
