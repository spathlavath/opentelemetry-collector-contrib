--- conflicted
+++ resolved
@@ -47,19 +47,7 @@
 func GetBlockingQueriesSQL(rowLimit int) string {
 	return fmt.Sprintf(`
 		SELECT
-<<<<<<< HEAD
-			SYSTIMESTAMP AS COLLECTION_TIMESTAMP,
-			s2.sid AS session_id,
-			s2.serial# AS blocked_serial,
-			s2.username AS blocked_user,
-			s2.seconds_in_wait AS blocked_wait_sec,
-			s2.sql_id AS query_id,
-			s2.sql_exec_start AS blocked_sql_exec_start,
-			blocked_sql.sql_text AS blocked_query_text,
-			s1.sid AS blocking_sid,
-			s1.serial# AS blocking_serial,
-			s1.username AS blocking_user,
-=======
+			SYSTIMESTAMP AS COLLECTION_TIMESTAMP,			
 			blocked.sid AS session_id,
 			blocked.serial# AS blocked_serial,
 			blocked.username AS blocked_user,
@@ -71,7 +59,6 @@
 			blocking.serial# AS blocking_serial,
 			blocking.username AS blocking_user,
 			blocking.sql_id AS blocking_query_id,
->>>>>>> f7ac968b
 			d.name AS database_name
 		FROM
 			v$session blocked
@@ -82,12 +69,8 @@
 		CROSS JOIN
 			v$database d
 		WHERE
-<<<<<<< HEAD
 			s2.blocking_session IS NOT NULL
 			AND s2.seconds_in_wait > 0
-=======
-			blocked.blocking_session IS NOT NULL
->>>>>>> f7ac968b
 		ORDER BY
 			blocked.seconds_in_wait DESC
 		FETCH FIRST %d ROWS ONLY`, rowLimit)
