--- conflicted
+++ resolved
@@ -162,11 +162,6 @@
 			qID,
 		)
 
-<<<<<<< HEAD
-		// Record query details (count = 1 for each query)
-=======
-		// Record query details (count metric with metadata as attributes)
->>>>>>> a770ad36
 		s.mb.RecordNewrelicoracledbSlowQueriesQueryDetailsDataPoint(
 			now,
 			1,
