// Copyright The OpenTelemetry Authors
// SPDX-License-Identifier: Apache-2.0

package newrelicsqlserverreceiver // import "github.com/open-telemetry/opentelemetry-collector-contrib/receiver/newrelicsqlserverreceiver"

import (
	"context"
	"fmt"
	"time"

	"go.opentelemetry.io/collector/component"
	"go.opentelemetry.io/collector/pdata/pcommon"
	"go.opentelemetry.io/collector/pdata/pmetric"
	"go.opentelemetry.io/collector/receiver"
	"go.uber.org/zap"

	"github.com/open-telemetry/opentelemetry-collector-contrib/receiver/newrelicsqlserverreceiver/models"
	"github.com/open-telemetry/opentelemetry-collector-contrib/receiver/newrelicsqlserverreceiver/queries"
	"github.com/open-telemetry/opentelemetry-collector-contrib/receiver/newrelicsqlserverreceiver/scrapers"
)

// sqlServerScraper handles SQL Server metrics collection following nri-mssql patterns
type sqlServerScraper struct {
	connection              *SQLConnection
	config                  *Config
	logger                  *zap.Logger
	startTime               pcommon.Timestamp
	settings                receiver.Settings
	instanceScraper         *scrapers.InstanceScraper
	queryPerformanceScraper *scrapers.QueryPerformanceScraper
	//slowQueryScraper  *scrapers.SlowQueryScraper
<<<<<<< HEAD
	databaseScraper *scrapers.DatabaseScraper
	waitTimeScraper *scrapers.WaitTimeScraper // Add this line
	engineEdition   int                       // SQL Server engine edition (0=Unknown, 5=Azure DB, 8=Azure MI)
=======
	databaseScraper               *scrapers.DatabaseScraper
	userConnectionScraper         *scrapers.UserConnectionScraper
	failoverClusterScraper        *scrapers.FailoverClusterScraper
	databasePrincipalsScraper     *scrapers.DatabasePrincipalsScraper
	databaseRoleMembershipScraper *scrapers.DatabaseRoleMembershipScraper
	engineEdition                 int // SQL Server engine edition (0=Unknown, 5=Azure DB, 8=Azure MI)
>>>>>>> b59fcabd
}

// newSqlServerScraper creates a new SQL Server scraper with structured approach
func newSqlServerScraper(settings receiver.Settings, cfg *Config) *sqlServerScraper {
	return &sqlServerScraper{
		config:   cfg,
		logger:   settings.Logger,
		settings: settings,
	}
}

// start initializes the scraper and establishes database connection
func (s *sqlServerScraper) start(ctx context.Context, _ component.Host) error {
	s.logger.Info("Starting New Relic SQL Server receiver")

	connection, err := NewSQLConnection(ctx, s.config, s.logger)
	if err != nil {
		s.logger.Error("Failed to connect to SQL Server", zap.Error(err))
		return err
	}
	s.connection = connection
	s.startTime = pcommon.NewTimestampFromTime(time.Now())

	if err := s.connection.Ping(ctx); err != nil {
		s.logger.Error("Failed to ping SQL Server", zap.Error(err))
		return err
	}

	// Get EngineEdition (following nri-mssql pattern)
	s.engineEdition = 0 // Default to 0 (Unknown)
	s.engineEdition, err = s.detectEngineEdition(ctx)
	if err != nil {
		s.logger.Debug("Failed to get engine edition, using default", zap.Error(err))
		s.engineEdition = queries.StandardSQLServerEngineEdition
	} else {
		s.logger.Info("Detected SQL Server engine edition",
			zap.Int("engine_edition", s.engineEdition),
			zap.String("engine_type", queries.GetEngineTypeName(s.engineEdition)))
	}

	// Initialize instance scraper with engine edition for engine-specific queries
	// Create instance scraper for instance-level metrics
	s.instanceScraper = scrapers.NewInstanceScraper(s.connection, s.logger, s.engineEdition)

	// Create database scraper for database-level metrics
	s.databaseScraper = scrapers.NewDatabaseScraper(s.connection, s.logger, s.engineEdition)

	// Create failover cluster scraper for Always On Availability Group metrics
	s.failoverClusterScraper = scrapers.NewFailoverClusterScraper(s.connection, s.logger, s.engineEdition)

	// Create database principals scraper for database security metrics
	s.databasePrincipalsScraper = scrapers.NewDatabasePrincipalsScraper(s.connection, s.logger, s.engineEdition)

	// Create database role membership scraper for database role and membership metrics
	s.databaseRoleMembershipScraper = scrapers.NewDatabaseRoleMembershipScraper(s.logger, s.connection, s.engineEdition)

	// Initialize query performance scraper for blocking sessions and performance monitoring
	s.queryPerformanceScraper = scrapers.NewQueryPerformanceScraper(s.connection, s.logger, s.engineEdition)
	//s.slowQueryScraper = scrapers.NewSlowQueryScraper(s.logger, s.connection)

<<<<<<< HEAD
	// Initialize wait time scraper for wait time metrics
	s.waitTimeScraper = scrapers.NewWaitTimeScraper(s.connection, s.logger, s.engineEdition)
=======
	// Initialize user connection scraper for user connection and authentication metrics
	s.userConnectionScraper = scrapers.NewUserConnectionScraper(s.connection, s.logger, s.engineEdition)
>>>>>>> b59fcabd

	s.logger.Info("Successfully connected to SQL Server",
		zap.String("hostname", s.config.Hostname),
		zap.String("port", s.config.Port),
		zap.Int("engine_edition", s.engineEdition),
		zap.String("engine_type", queries.GetEngineTypeName(s.engineEdition)))

	return nil
}

// shutdown closes the database connection
func (s *sqlServerScraper) shutdown(ctx context.Context) error {
	s.logger.Info("Shutting down New Relic SQL Server receiver")
	if s.connection != nil {
		s.connection.Close()
	}
	return nil
}

// detectEngineEdition detects the SQL Server engine edition following nri-mssql pattern
func (s *sqlServerScraper) detectEngineEdition(ctx context.Context) (int, error) {
	queryFunc := func(query string) (int, error) {
		var results []struct {
			EngineEdition int `db:"EngineEdition"`
		}

		err := s.connection.Query(ctx, &results, query)
		if err != nil {
			return 0, err
		}

		if len(results) == 0 {
			s.logger.Debug("EngineEdition query returned empty output.")
			return 0, nil
		}

		s.logger.Debug("Detected EngineEdition", zap.Int("engine_edition", results[0].EngineEdition))
		return results[0].EngineEdition, nil
	}

	return queries.DetectEngineEdition(queryFunc)
}

// scrape collects SQL Server instance metrics using structured approach
func (s *sqlServerScraper) scrape(ctx context.Context) (pmetric.Metrics, error) {
	s.logger.Debug("Starting SQL Server metrics collection",
		zap.String("hostname", s.config.Hostname),
		zap.String("port", s.config.Port))

	metrics := pmetric.NewMetrics()
	resourceMetrics := metrics.ResourceMetrics().AppendEmpty()

	// Set basic resource attributes
	attrs := resourceMetrics.Resource().Attributes()
	attrs.PutStr("server.address", s.config.Hostname)
	attrs.PutStr("server.port", s.config.Port)
	attrs.PutStr("db.system", "mssql")
	attrs.PutStr("service.name", "sql-server-monitoring")

	// Add instance name if configured
	if s.config.Instance != "" {
		attrs.PutStr("db.instance", s.config.Instance)
	}

	// Collect and add comprehensive system/host information as resource attributes
	if err := s.addSystemInformationAsResourceAttributes(ctx, attrs); err != nil {
		s.logger.Warn("Failed to collect system information, continuing with basic attributes",
			zap.Error(err))
		// Continue with scraping - system info is supplementary
	}

	scopeMetrics := resourceMetrics.ScopeMetrics().AppendEmpty()
	scopeMetrics.Scope().SetName("newrelicsqlserverreceiver")

	// Track scraping errors but continue with partial results
	var scrapeErrors []error

	// Check if connection is still valid before scraping
	if s.connection != nil {
		if err := s.connection.Ping(ctx); err != nil {
			s.logger.Error("Connection health check failed before scraping", zap.Error(err))
			scrapeErrors = append(scrapeErrors, fmt.Errorf("connection health check failed: %w", err))
			// Continue with scraping attempt - connection might recover
		}
	} else {
		s.logger.Error("No database connection available for scraping")
		return metrics, fmt.Errorf("no database connection available")
	}

	// Scrape database-level buffer pool metrics (bufferpool.sizePerDatabaseInBytes)
	if s.config.IsBufferMetricsEnabled() {
		scrapeCtx, cancel := context.WithTimeout(ctx, s.config.Timeout)
		defer cancel()

		if err := s.databaseScraper.ScrapeDatabaseBufferMetrics(scrapeCtx, scopeMetrics); err != nil {
			s.logger.Error("Failed to scrape database buffer metrics",
				zap.Error(err),
				zap.Duration("timeout", s.config.Timeout))
			scrapeErrors = append(scrapeErrors, err)
			// Don't return here - continue with other metrics
		} else {
			s.logger.Debug("Successfully scraped database buffer metrics")
		}
	}

	// Scrape database-level disk metrics (maxDiskSizeInBytes)
	s.logger.Debug("Checking disk metrics configuration",
		zap.Bool("enable_disk_metrics_in_bytes", s.config.EnableDiskMetricsInBytes))

	if s.config.IsDiskMetricsInBytesEnabled() {
		s.logger.Debug("Starting database disk metrics scraping")
		scrapeCtx, cancel := context.WithTimeout(ctx, s.config.Timeout)
		defer cancel()

		if err := s.databaseScraper.ScrapeDatabaseDiskMetrics(scrapeCtx, scopeMetrics); err != nil {
			s.logger.Error("Failed to scrape database disk metrics",
				zap.Error(err),
				zap.Duration("timeout", s.config.Timeout))
			scrapeErrors = append(scrapeErrors, err)
			// Don't return here - continue with other metrics
		} else {
			s.logger.Debug("Successfully scraped database disk metrics")
		}
	} else {
		s.logger.Debug("Database disk metrics disabled in configuration")
	}

	// Scrape database-level IO metrics (io.stallInMilliseconds)
	if s.config.IsIOMetricsEnabled() {
		s.logger.Debug("Starting database IO metrics scraping")
		scrapeCtx, cancel := context.WithTimeout(ctx, s.config.Timeout)
		defer cancel()

		if err := s.databaseScraper.ScrapeDatabaseIOMetrics(scrapeCtx, scopeMetrics); err != nil {
			s.logger.Error("Failed to scrape database IO metrics",
				zap.Error(err),
				zap.Duration("timeout", s.config.Timeout))
			scrapeErrors = append(scrapeErrors, err)
			// Don't return here - continue with other metrics
		} else {
			s.logger.Debug("Successfully scraped database IO metrics")
		}
	} else {
		s.logger.Debug("Database IO metrics disabled in configuration")
	}

	// Scrape database-level log growth metrics (log.transactionGrowth)
	if s.config.IsLogGrowthMetricsEnabled() {
		s.logger.Debug("Starting database log growth metrics scraping")
		scrapeCtx, cancel := context.WithTimeout(ctx, s.config.Timeout)
		defer cancel()

		if err := s.databaseScraper.ScrapeDatabaseLogGrowthMetrics(scrapeCtx, scopeMetrics); err != nil {
			s.logger.Error("Failed to scrape database log growth metrics",
				zap.Error(err),
				zap.Duration("timeout", s.config.Timeout))
			scrapeErrors = append(scrapeErrors, err)
			// Don't return here - continue with other metrics
		} else {
			s.logger.Debug("Successfully scraped database log growth metrics")
		}
	} else {
		s.logger.Debug("Database log growth metrics disabled in configuration")
	}

	// Scrape database-level page file metrics (pageFileAvailable)
	if s.config.IsPageFileMetricsEnabled() {
		s.logger.Debug("Starting database page file metrics scraping")
		scrapeCtx, cancel := context.WithTimeout(ctx, s.config.Timeout)
		defer cancel()

		if err := s.databaseScraper.ScrapeDatabasePageFileMetrics(scrapeCtx, scopeMetrics); err != nil {
			s.logger.Error("Failed to scrape database page file metrics",
				zap.Error(err),
				zap.Duration("timeout", s.config.Timeout))
			scrapeErrors = append(scrapeErrors, err)
			// Don't return here - continue with other metrics
		} else {
			s.logger.Debug("Successfully scraped database page file metrics")
		}
	} else {
		s.logger.Debug("Database page file metrics disabled in configuration")
	}

	// Scrape database-level page file total metrics (pageFileTotal)
	if s.config.IsPageFileTotalMetricsEnabled() {
		s.logger.Debug("Starting database page file total metrics scraping")
		scrapeCtx, cancel := context.WithTimeout(ctx, s.config.Timeout)
		defer cancel()

		if err := s.databaseScraper.ScrapeDatabasePageFileTotalMetrics(scrapeCtx, scopeMetrics); err != nil {
			s.logger.Error("Failed to scrape database page file total metrics",
				zap.Error(err),
				zap.Duration("timeout", s.config.Timeout))
			scrapeErrors = append(scrapeErrors, err)
			// Don't return here - continue with other metrics
		} else {
			s.logger.Debug("Successfully scraped database page file total metrics")
		}
	} else {
		s.logger.Debug("Database page file total metrics disabled in configuration")
	}

	// Scrape instance-level memory metrics (memoryTotal, memoryAvailable, memoryUtilization)
	if s.config.IsMemoryMetricsEnabled() || s.config.IsMemoryTotalMetricsEnabled() || s.config.IsMemoryAvailableMetricsEnabled() || s.config.IsMemoryUtilizationMetricsEnabled() {
		s.logger.Debug("Starting database memory metrics scraping")
		scrapeCtx, cancel := context.WithTimeout(ctx, s.config.Timeout)
		defer cancel()

		if err := s.databaseScraper.ScrapeDatabaseMemoryMetrics(scrapeCtx, scopeMetrics); err != nil {
			s.logger.Error("Failed to scrape database memory metrics",
				zap.Error(err),
				zap.Duration("timeout", s.config.Timeout))
			scrapeErrors = append(scrapeErrors, err)
			// Don't return here - continue with other metrics
		} else {
			s.logger.Debug("Successfully scraped database memory metrics")
		}
	} else {
		s.logger.Debug("Database memory metrics disabled in configuration")
	}

	// Scrape blocking session metrics if query monitoring is enabled
	if s.config.EnableQueryMonitoring {
		scrapeCtx, cancel := context.WithTimeout(ctx, s.config.Timeout)
		defer cancel()

		if err := s.queryPerformanceScraper.ScrapeBlockingSessionMetrics(scrapeCtx, scopeMetrics); err != nil {
			s.logger.Warn("Failed to scrape blocking session metrics - continuing with other metrics",
				zap.Error(err),
				zap.Duration("timeout", s.config.Timeout))
			// Don't add to scrapeErrors - just warn and continue
		} else {
			s.logger.Debug("Successfully scraped blocking session metrics")
		}
	}

	// Scrape slow query metrics if query monitoring is enabled
	if s.config.EnableQueryMonitoring {
		scrapeCtx, cancel := context.WithTimeout(ctx, s.config.Timeout)
		defer cancel()

		// Use config values for slow query parameters
		intervalSeconds := s.config.QueryMonitoringFetchInterval
		topN := s.config.QueryMonitoringCountThreshold
		elapsedTimeThreshold := s.config.QueryMonitoringResponseTimeThreshold
		textTruncateLimit := 4094 // Default text truncate limit from nri-mssql

		if err := s.queryPerformanceScraper.ScrapeSlowQueryMetrics(scrapeCtx, scopeMetrics, intervalSeconds, topN, elapsedTimeThreshold, textTruncateLimit); err != nil {
			s.logger.Warn("Failed to scrape slow query metrics - continuing with other metrics",
				zap.Error(err),
				zap.Duration("timeout", s.config.Timeout),
				zap.Int("interval_seconds", intervalSeconds),
				zap.Int("top_n", topN),
				zap.Int("elapsed_time_threshold", elapsedTimeThreshold),
				zap.Int("text_truncate_limit", textTruncateLimit))
			// Don't add to scrapeErrors - just warn and continue
		} else {
			s.logger.Debug("Successfully scraped slow query metrics",
				zap.Int("interval_seconds", intervalSeconds),
				zap.Int("top_n", topN),
				zap.Int("elapsed_time_threshold", elapsedTimeThreshold),
				zap.Int("text_truncate_limit", textTruncateLimit))
		}
	}

	// Scrape wait time analysis metrics if query monitoring is enabled
	if s.config.EnableQueryMonitoring {
		scrapeCtx, cancel := context.WithTimeout(ctx, s.config.Timeout)
		defer cancel()

		// Use config values for wait analysis parameters
		topN := s.config.QueryMonitoringCountThreshold
		textTruncateLimit := 4094 // Default text truncate limit from nri-mssql

		if err := s.queryPerformanceScraper.ScrapeWaitTimeAnalysisMetrics(scrapeCtx, scopeMetrics, topN, textTruncateLimit); err != nil {
			s.logger.Warn("Failed to scrape wait time analysis metrics - continuing with other metrics",
				zap.Error(err),
				zap.Duration("timeout", s.config.Timeout),
				zap.Int("top_n", topN),
				zap.Int("text_truncate_limit", textTruncateLimit))
			// Don't add to scrapeErrors - just warn and continue with other metrics
		} else {
			s.logger.Debug("Successfully scraped wait time analysis metrics",
				zap.Int("top_n", topN),
				zap.Int("text_truncate_limit", textTruncateLimit))
		}
	}


	// Scrape instance-level memory metrics
	s.logger.Debug("Starting instance memory metrics scraping")
	scrapeCtx, cancel := context.WithTimeout(ctx, s.config.Timeout)
	defer cancel()
	if err := s.instanceScraper.ScrapeInstanceMemoryMetrics(scrapeCtx, scopeMetrics); err != nil {
		s.logger.Error("Failed to scrape instance memory metrics",
			zap.Error(err),
			zap.Duration("timeout", s.config.Timeout))
		scrapeErrors = append(scrapeErrors, err)
		// Don't return here - continue with other metrics
	} else {
		s.logger.Debug("Successfully scraped instance memory metrics")
	}

	// Scrape instance-level process counts metrics
	s.logger.Debug("Starting instance process counts metrics scraping")
	scrapeCtx, cancel = context.WithTimeout(ctx, s.config.Timeout)
	defer cancel()
	if err := s.instanceScraper.ScrapeInstanceProcessCounts(scrapeCtx, scopeMetrics); err != nil {
		s.logger.Error("Failed to scrape instance process counts metrics",
			zap.Error(err),
			zap.Duration("timeout", s.config.Timeout))
		scrapeErrors = append(scrapeErrors, err)
		// Don't return here - continue with other metrics
	} else {
		s.logger.Debug("Successfully scraped instance process counts metrics")
	}

	// Scrape instance-level runnable tasks metrics
	s.logger.Debug("Starting instance runnable tasks metrics scraping")
	scrapeCtx, cancel = context.WithTimeout(ctx, s.config.Timeout)
	defer cancel()
	if err := s.instanceScraper.ScrapeInstanceRunnableTasks(scrapeCtx, scopeMetrics); err != nil {
		s.logger.Error("Failed to scrape instance runnable tasks metrics",
			zap.Error(err),
			zap.Duration("timeout", s.config.Timeout))
		scrapeErrors = append(scrapeErrors, err)
		// Don't return here - continue with other metrics
	} else {
		s.logger.Debug("Successfully scraped instance runnable tasks metrics")
	}

	// Scrape instance-level active connections metrics
	s.logger.Debug("Starting instance active connections metrics scraping")
	scrapeCtx, cancel = context.WithTimeout(ctx, s.config.Timeout)
	defer cancel()
	if err := s.instanceScraper.ScrapeInstanceActiveConnections(scrapeCtx, scopeMetrics); err != nil {
		s.logger.Error("Failed to scrape instance active connections metrics",
			zap.Error(err),
			zap.Duration("timeout", s.config.Timeout))
		scrapeErrors = append(scrapeErrors, err)
		// Don't return here - continue with other metrics
	} else {
		s.logger.Debug("Successfully scraped instance active connections metrics")
	}

	// Scrape instance-level buffer pool hit percent metrics
	s.logger.Debug("Starting instance buffer pool hit percent metrics scraping")
	scrapeCtx, cancel = context.WithTimeout(ctx, s.config.Timeout)
	defer cancel()
	if err := s.instanceScraper.ScrapeInstanceBufferPoolHitPercent(scrapeCtx, scopeMetrics); err != nil {
		s.logger.Error("Failed to scrape instance buffer pool hit percent metrics",
			zap.Error(err),
			zap.Duration("timeout", s.config.Timeout))
		scrapeErrors = append(scrapeErrors, err)
		// Don't return here - continue with other metrics
	} else {
		s.logger.Debug("Successfully scraped instance buffer pool hit percent metrics")
	}

	// Scrape instance-level disk metrics
	s.logger.Debug("Starting instance disk metrics scraping")
	scrapeCtx, cancel = context.WithTimeout(ctx, s.config.Timeout)
	defer cancel()
	if err := s.instanceScraper.ScrapeInstanceDiskMetrics(scrapeCtx, scopeMetrics); err != nil {
		s.logger.Error("Failed to scrape instance disk metrics",
			zap.Error(err),
			zap.Duration("timeout", s.config.Timeout))
		scrapeErrors = append(scrapeErrors, err)
		// Don't return here - continue with other metrics
	} else {
		s.logger.Debug("Successfully scraped instance disk metrics")
	}

	// Scrape instance-level buffer pool size metrics
	s.logger.Debug("Starting instance buffer pool size metrics scraping")
	scrapeCtx, cancel = context.WithTimeout(ctx, s.config.Timeout)
	defer cancel()
	if err := s.instanceScraper.ScrapeInstanceBufferPoolSize(scrapeCtx, scopeMetrics); err != nil {
		s.logger.Error("Failed to scrape instance buffer pool size metrics",
			zap.Error(err),
			zap.Duration("timeout", s.config.Timeout))
		scrapeErrors = append(scrapeErrors, err)
		// Don't return here - continue with other metrics
	} else {
		s.logger.Debug("Successfully scraped instance buffer pool size metrics")
	}

	// Scrape instance-level comprehensive statistics
	s.logger.Debug("Starting instance comprehensive statistics scraping")
	scrapeCtx, cancel = context.WithTimeout(ctx, s.config.Timeout)
	defer cancel()
	if err := s.instanceScraper.ScrapeInstanceComprehensiveStats(scrapeCtx, scopeMetrics); err != nil {
		s.logger.Error("Failed to scrape instance comprehensive statistics",
			zap.Error(err),
			zap.Duration("timeout", s.config.Timeout))
		scrapeErrors = append(scrapeErrors, err)
		// Don't return here - continue with other metrics
	} else {
		s.logger.Debug("Successfully scraped instance comprehensive statistics")
	}

<<<<<<< HEAD
	// Scrape wait time metrics
	s.logger.Debug("Starting wait time metrics scraping")
	scrapeCtx, cancel = context.WithTimeout(ctx, s.config.Timeout)
	defer cancel()
	if err := s.waitTimeScraper.ScrapeWaitTimeMetrics(scrapeCtx, scopeMetrics); err != nil {
		s.logger.Error("Failed to scrape wait time metrics",
			zap.Error(err),
			zap.Duration("timeout", s.config.Timeout))
		scrapeErrors = append(scrapeErrors, err)
		// Don't return here - continue with other metrics
	} else {
		s.logger.Debug("Successfully scraped wait time metrics")
=======
	// Scrape user connection metrics with granular toggles
	s.logger.Debug("Checking user connection metrics configuration",
		zap.Bool("enable_user_connection_metrics", s.config.IsUserConnectionMetricsEnabled()),
		zap.Bool("enable_user_connection_status_metrics", s.config.IsUserConnectionStatusMetricsEnabled()),
		zap.Bool("enable_user_connection_summary_metrics", s.config.IsUserConnectionSummaryMetricsEnabled()),
		zap.Bool("enable_user_connection_utilization_metrics", s.config.IsUserConnectionUtilizationMetricsEnabled()),
		zap.Bool("enable_user_connection_client_metrics", s.config.IsUserConnectionClientMetricsEnabled()),
		zap.Bool("enable_user_connection_client_summary", s.config.IsUserConnectionClientSummaryEnabled()),
		zap.Bool("enable_user_connection_stats_metrics", s.config.IsUserConnectionStatsMetricsEnabled()),
		zap.Bool("enable_login_logout_metrics", s.config.IsLoginLogoutMetricsEnabled()))

	// Scrape user connection status metrics if enabled
	if s.config.IsUserConnectionStatusMetricsEnabled() {
		s.logger.Debug("Starting user connection status metrics scraping")
		scrapeCtx, cancel = context.WithTimeout(ctx, s.config.Timeout)
		defer cancel()

		if err := s.userConnectionScraper.ScrapeUserConnectionStatusMetrics(scrapeCtx, scopeMetrics); err != nil {
			s.logger.Error("Failed to scrape user connection status metrics",
				zap.Error(err),
				zap.Duration("timeout", s.config.Timeout))
			scrapeErrors = append(scrapeErrors, err)
			// Don't return here - continue with other metrics
		} else {
			s.logger.Debug("Successfully scraped user connection status metrics")
		}
	} else {
		s.logger.Debug("User connection status metrics disabled in configuration")
	}

	// Scrape user connection summary metrics if enabled
	if s.config.IsUserConnectionSummaryMetricsEnabled() {
		s.logger.Debug("Starting user connection summary metrics scraping")
		scrapeCtx, cancel = context.WithTimeout(ctx, s.config.Timeout)
		defer cancel()

		if err := s.userConnectionScraper.ScrapeUserConnectionSummaryMetrics(scrapeCtx, scopeMetrics); err != nil {
			s.logger.Error("Failed to scrape user connection summary metrics",
				zap.Error(err),
				zap.Duration("timeout", s.config.Timeout))
			scrapeErrors = append(scrapeErrors, err)
			// Don't return here - continue with other metrics
		} else {
			s.logger.Debug("Successfully scraped user connection summary metrics")
		}
	} else {
		s.logger.Debug("User connection summary metrics disabled in configuration")
	}

	// Scrape user connection utilization metrics if enabled
	if s.config.IsUserConnectionUtilizationMetricsEnabled() {
		s.logger.Debug("Starting user connection utilization metrics scraping")
		scrapeCtx, cancel = context.WithTimeout(ctx, s.config.Timeout)
		defer cancel()

		if err := s.userConnectionScraper.ScrapeUserConnectionUtilizationMetrics(scrapeCtx, scopeMetrics); err != nil {
			s.logger.Error("Failed to scrape user connection utilization metrics",
				zap.Error(err),
				zap.Duration("timeout", s.config.Timeout))
			scrapeErrors = append(scrapeErrors, err)
			// Don't return here - continue with other metrics
		} else {
			s.logger.Debug("Successfully scraped user connection utilization metrics")
		}
	} else {
		s.logger.Debug("User connection utilization metrics disabled in configuration")
	}

	// Scrape user connection by client metrics if enabled
	if s.config.IsUserConnectionClientMetricsEnabled() {
		s.logger.Debug("Starting user connection by client metrics scraping")
		scrapeCtx, cancel = context.WithTimeout(ctx, s.config.Timeout)
		defer cancel()

		if err := s.userConnectionScraper.ScrapeUserConnectionByClientMetrics(scrapeCtx, scopeMetrics); err != nil {
			s.logger.Error("Failed to scrape user connection by client metrics",
				zap.Error(err),
				zap.Duration("timeout", s.config.Timeout))
			scrapeErrors = append(scrapeErrors, err)
			// Don't return here - continue with other metrics
		} else {
			s.logger.Debug("Successfully scraped user connection by client metrics")
		}
	} else {
		s.logger.Debug("User connection client metrics disabled in configuration")
	}

	// Scrape user connection client summary metrics if enabled
	if s.config.IsUserConnectionClientSummaryEnabled() {
		s.logger.Debug("Starting user connection client summary metrics scraping")
		scrapeCtx, cancel = context.WithTimeout(ctx, s.config.Timeout)
		defer cancel()

		if err := s.userConnectionScraper.ScrapeUserConnectionClientSummaryMetrics(scrapeCtx, scopeMetrics); err != nil {
			s.logger.Error("Failed to scrape user connection client summary metrics",
				zap.Error(err),
				zap.Duration("timeout", s.config.Timeout))
			scrapeErrors = append(scrapeErrors, err)
			// Don't return here - continue with other metrics
		} else {
			s.logger.Debug("Successfully scraped user connection client summary metrics")
		}
	} else {
		s.logger.Debug("User connection client summary metrics disabled in configuration")
	}

	// Scrape user connection stats metrics if enabled
	if s.config.IsUserConnectionStatsMetricsEnabled() {
		s.logger.Debug("Starting user connection stats metrics scraping")
		scrapeCtx, cancel = context.WithTimeout(ctx, s.config.Timeout)
		defer cancel()

		if err := s.userConnectionScraper.ScrapeUserConnectionStatsMetrics(scrapeCtx, scopeMetrics); err != nil {
			s.logger.Error("Failed to scrape user connection stats metrics",
				zap.Error(err),
				zap.Duration("timeout", s.config.Timeout))
			scrapeErrors = append(scrapeErrors, err)
			// Don't return here - continue with other metrics
		} else {
			s.logger.Debug("Successfully scraped user connection stats metrics")
		}
	} else {
		s.logger.Debug("User connection stats metrics disabled in configuration")
	}

	// Scrape authentication metrics with granular toggles

	// Scrape login/logout rate metrics if enabled
	if s.config.IsLoginLogoutRateMetricsEnabled() {
		s.logger.Debug("Starting login/logout rate metrics scraping")
		scrapeCtx, cancel = context.WithTimeout(ctx, s.config.Timeout)
		defer cancel()

		if err := s.userConnectionScraper.ScrapeLoginLogoutMetrics(scrapeCtx, scopeMetrics); err != nil {
			s.logger.Error("Failed to scrape login/logout rate metrics",
				zap.Error(err),
				zap.Duration("timeout", s.config.Timeout))
			scrapeErrors = append(scrapeErrors, err)
			// Don't return here - continue with other metrics
		} else {
			s.logger.Debug("Successfully scraped login/logout rate metrics")
		}
	} else {
		s.logger.Debug("Login/logout rate metrics disabled in configuration")
	}

	// Scrape login/logout summary metrics if enabled
	if s.config.IsLoginLogoutSummaryMetricsEnabled() {
		s.logger.Debug("Starting login/logout summary metrics scraping")
		scrapeCtx, cancel = context.WithTimeout(ctx, s.config.Timeout)
		defer cancel()

		if err := s.userConnectionScraper.ScrapeLoginLogoutSummaryMetrics(scrapeCtx, scopeMetrics); err != nil {
			s.logger.Error("Failed to scrape login/logout summary metrics",
				zap.Error(err),
				zap.Duration("timeout", s.config.Timeout))
			scrapeErrors = append(scrapeErrors, err)
			// Don't return here - continue with other metrics
		} else {
			s.logger.Debug("Successfully scraped login/logout summary metrics")
		}
	} else {
		s.logger.Debug("Login/logout summary metrics disabled in configuration")
	}

	// Scrape failed login metrics if enabled
	if s.config.IsFailedLoginMetricsEnabled() {
		s.logger.Debug("Starting failed login metrics scraping")
		scrapeCtx, cancel = context.WithTimeout(ctx, s.config.Timeout)
		defer cancel()

		if err := s.userConnectionScraper.ScrapeFailedLoginMetrics(scrapeCtx, scopeMetrics); err != nil {
			s.logger.Error("Failed to scrape failed login metrics",
				zap.Error(err),
				zap.Duration("timeout", s.config.Timeout))
			scrapeErrors = append(scrapeErrors, err)
			// Don't return here - continue with other metrics
		} else {
			s.logger.Debug("Successfully scraped failed login metrics")
		}
	} else {
		s.logger.Debug("Failed login metrics disabled in configuration")
	}

	// Scrape failed login summary metrics if enabled
	if s.config.IsFailedLoginSummaryMetricsEnabled() {
		s.logger.Debug("Starting failed login summary metrics scraping")
		scrapeCtx, cancel = context.WithTimeout(ctx, s.config.Timeout)
		defer cancel()

		if err := s.userConnectionScraper.ScrapeFailedLoginSummaryMetrics(scrapeCtx, scopeMetrics); err != nil {
			s.logger.Error("Failed to scrape failed login summary metrics",
				zap.Error(err),
				zap.Duration("timeout", s.config.Timeout))
			scrapeErrors = append(scrapeErrors, err)
			// Don't return here - continue with other metrics
		} else {
			s.logger.Debug("Successfully scraped failed login summary metrics")
		}
	} else {
		s.logger.Debug("Failed login summary metrics disabled in configuration")
	}

	// Scrape failover cluster metrics if enabled (using granular toggles)

	// Scrape failover cluster replica metrics if enabled
	if s.config.IsFailoverClusterReplicaMetricsEnabled() {
		s.logger.Debug("Starting failover cluster replica metrics scraping")
		scrapeCtx, cancel = context.WithTimeout(ctx, s.config.Timeout)
		defer cancel()
		if err := s.failoverClusterScraper.ScrapeFailoverClusterMetrics(scrapeCtx, scopeMetrics); err != nil {
			s.logger.Error("Failed to scrape failover cluster replica metrics",
				zap.Error(err),
				zap.Duration("timeout", s.config.Timeout))
			scrapeErrors = append(scrapeErrors, err)
			// Don't return here - continue with other metrics
		} else {
			s.logger.Debug("Successfully scraped failover cluster replica metrics")
		}
	} else {
		s.logger.Debug("Failover cluster replica metrics disabled in configuration")
	}

	// Scrape failover cluster replica state metrics if enabled
	if s.config.IsFailoverClusterReplicaStateMetricsEnabled() {
		s.logger.Debug("Starting failover cluster replica state metrics scraping")
		scrapeCtx, cancel = context.WithTimeout(ctx, s.config.Timeout)
		defer cancel()
		if err := s.failoverClusterScraper.ScrapeFailoverClusterReplicaStateMetrics(scrapeCtx, scopeMetrics); err != nil {
			s.logger.Error("Failed to scrape failover cluster replica state metrics",
				zap.Error(err),
				zap.Duration("timeout", s.config.Timeout))
			scrapeErrors = append(scrapeErrors, err)
			// Don't return here - continue with other metrics
		} else {
			s.logger.Debug("Successfully scraped failover cluster replica state metrics")
		}
	} else {
		s.logger.Debug("Failover cluster replica state metrics disabled in configuration")
	}

	// Scrape failover cluster node metrics if enabled
	if s.config.IsFailoverClusterNodeMetricsEnabled() {
		s.logger.Debug("Starting failover cluster node metrics scraping")
		scrapeCtx, cancel = context.WithTimeout(ctx, s.config.Timeout)
		defer cancel()
		if err := s.failoverClusterScraper.ScrapeFailoverClusterNodeMetrics(scrapeCtx, scopeMetrics); err != nil {
			s.logger.Error("Failed to scrape failover cluster node metrics",
				zap.Error(err),
				zap.Duration("timeout", s.config.Timeout))
			scrapeErrors = append(scrapeErrors, err)
			// Don't return here - continue with other metrics
		} else {
			s.logger.Debug("Successfully scraped failover cluster node metrics")
		}
	} else {
		s.logger.Debug("Failover cluster node metrics disabled in configuration")
	}

	// Scrape availability group health metrics if enabled
	if s.config.IsFailoverClusterAvailabilityGroupHealthMetricsEnabled() {
		s.logger.Debug("Starting availability group health metrics scraping")
		scrapeCtx, cancel = context.WithTimeout(ctx, s.config.Timeout)
		defer cancel()
		if err := s.failoverClusterScraper.ScrapeFailoverClusterAvailabilityGroupHealthMetrics(scrapeCtx, scopeMetrics); err != nil {
			s.logger.Error("Failed to scrape availability group health metrics",
				zap.Error(err),
				zap.Duration("timeout", s.config.Timeout))
			scrapeErrors = append(scrapeErrors, err)
			// Don't return here - continue with other metrics
		} else {
			s.logger.Debug("Successfully scraped availability group health metrics")
		}
	} else {
		s.logger.Debug("Availability group health metrics disabled in configuration")
	}

	// Scrape availability group configuration metrics if enabled
	if s.config.IsFailoverClusterAvailabilityGroupMetricsEnabled() {
		s.logger.Debug("Starting availability group configuration metrics scraping")
		scrapeCtx, cancel = context.WithTimeout(ctx, s.config.Timeout)
		defer cancel()
		if err := s.failoverClusterScraper.ScrapeFailoverClusterAvailabilityGroupMetrics(scrapeCtx, scopeMetrics); err != nil {
			s.logger.Error("Failed to scrape availability group configuration metrics",
				zap.Error(err),
				zap.Duration("timeout", s.config.Timeout))
			scrapeErrors = append(scrapeErrors, err)
			// Don't return here - continue with other metrics
		} else {
			s.logger.Debug("Successfully scraped availability group configuration metrics")
		}
	} else {
		s.logger.Debug("Availability group configuration metrics disabled in configuration")
	}

	// Scrape failover cluster performance counter metrics if enabled
	if s.config.IsFailoverClusterPerformanceCounterMetricsEnabled() {
		s.logger.Debug("Starting failover cluster performance counter metrics scraping")
		scrapeCtx, cancel = context.WithTimeout(ctx, s.config.Timeout)
		defer cancel()
		if err := s.failoverClusterScraper.ScrapeFailoverClusterPerformanceCounterMetrics(scrapeCtx, scopeMetrics); err != nil {
			s.logger.Error("Failed to scrape failover cluster performance counter metrics",
				zap.Error(err),
				zap.Duration("timeout", s.config.Timeout))
			scrapeErrors = append(scrapeErrors, err)
			// Don't return here - continue with other metrics
		} else {
			s.logger.Debug("Successfully scraped failover cluster performance counter metrics")
		}
	} else {
		s.logger.Debug("Failover cluster performance counter metrics disabled in configuration")
	}

	// Scrape cluster properties metrics if enabled
	if s.config.IsFailoverClusterClusterPropertiesMetricsEnabled() {
		s.logger.Debug("Starting cluster properties metrics scraping")
		scrapeCtx, cancel = context.WithTimeout(ctx, s.config.Timeout)
		defer cancel()
		if err := s.failoverClusterScraper.ScrapeFailoverClusterClusterPropertiesMetrics(scrapeCtx, scopeMetrics); err != nil {
			s.logger.Error("Failed to scrape cluster properties metrics",
				zap.Error(err),
				zap.Duration("timeout", s.config.Timeout))
			scrapeErrors = append(scrapeErrors, err)
			// Don't return here - continue with other metrics
		} else {
			s.logger.Debug("Successfully scraped cluster properties metrics")
		}
	} else {
		s.logger.Debug("Cluster properties metrics disabled in configuration")
	}

	// Scrape database principals metrics if enabled (using granular toggles)

	// Scrape database principals details metrics if enabled
	if s.config.IsDatabasePrincipalsDetailsMetricsEnabled() {
		s.logger.Debug("Starting database principals details metrics scraping")
		scrapeCtx, cancel = context.WithTimeout(ctx, s.config.Timeout)
		defer cancel()
		if err := s.databasePrincipalsScraper.ScrapeDatabasePrincipalsMetrics(scrapeCtx, scopeMetrics); err != nil {
			s.logger.Error("Failed to scrape database principals details metrics",
				zap.Error(err),
				zap.Duration("timeout", s.config.Timeout))
			scrapeErrors = append(scrapeErrors, err)
			// Don't return here - continue with other metrics
		} else {
			s.logger.Debug("Successfully scraped database principals details metrics")
		}
	} else {
		s.logger.Debug("Database principals details metrics disabled in configuration")
	}

	// Scrape database principals summary metrics if enabled
	if s.config.IsDatabasePrincipalsSummaryMetricsEnabled() {
		s.logger.Debug("Starting database principals summary metrics scraping")
		scrapeCtx, cancel = context.WithTimeout(ctx, s.config.Timeout)
		defer cancel()
		if err := s.databasePrincipalsScraper.ScrapeDatabasePrincipalsSummaryMetrics(scrapeCtx, scopeMetrics); err != nil {
			s.logger.Error("Failed to scrape database principals summary metrics",
				zap.Error(err),
				zap.Duration("timeout", s.config.Timeout))
			scrapeErrors = append(scrapeErrors, err)
			// Don't return here - continue with other metrics
		} else {
			s.logger.Debug("Successfully scraped database principals summary metrics")
		}
	} else {
		s.logger.Debug("Database principals summary metrics disabled in configuration")
	}

	// Scrape database principals activity metrics if enabled
	if s.config.IsDatabasePrincipalsActivityMetricsEnabled() {
		s.logger.Debug("Starting database principals activity metrics scraping")
		scrapeCtx, cancel = context.WithTimeout(ctx, s.config.Timeout)
		defer cancel()
		if err := s.databasePrincipalsScraper.ScrapeDatabasePrincipalActivityMetrics(scrapeCtx, scopeMetrics); err != nil {
			s.logger.Error("Failed to scrape database principals activity metrics",
				zap.Error(err),
				zap.Duration("timeout", s.config.Timeout))
			scrapeErrors = append(scrapeErrors, err)
			// Don't return here - continue with other metrics
		} else {
			s.logger.Debug("Successfully scraped database principals activity metrics")
		}
	} else {
		s.logger.Debug("Database principals activity metrics disabled in configuration")
	}

	// Scrape database role membership metrics if enabled (using granular toggles)

	// Scrape database role membership details metrics if enabled
	if s.config.IsDatabaseRoleMembershipDetailsMetricsEnabled() {
		s.logger.Debug("Starting database role membership details metrics scraping")
		scrapeCtx, cancel = context.WithTimeout(ctx, s.config.Timeout)
		defer cancel()
		if err := s.databaseRoleMembershipScraper.ScrapeDatabaseRoleMembershipMetrics(scrapeCtx, scopeMetrics); err != nil {
			s.logger.Error("Failed to scrape database role membership details metrics",
				zap.Error(err),
				zap.Duration("timeout", s.config.Timeout))
			scrapeErrors = append(scrapeErrors, err)
			// Don't return here - continue with other metrics
		} else {
			s.logger.Debug("Successfully scraped database role membership details metrics")
		}
	} else {
		s.logger.Debug("Database role membership details metrics disabled in configuration")
	}

	// Scrape database role membership summary metrics if enabled
	if s.config.IsDatabaseRoleMembershipSummaryMetricsEnabled() {
		s.logger.Debug("Starting database role membership summary metrics scraping")
		scrapeCtx, cancel = context.WithTimeout(ctx, s.config.Timeout)
		defer cancel()
		if err := s.databaseRoleMembershipScraper.ScrapeDatabaseRoleMembershipSummaryMetrics(scrapeCtx, scopeMetrics); err != nil {
			s.logger.Error("Failed to scrape database role membership summary metrics",
				zap.Error(err),
				zap.Duration("timeout", s.config.Timeout))
			scrapeErrors = append(scrapeErrors, err)
			// Don't return here - continue with other metrics
		} else {
			s.logger.Debug("Successfully scraped database role membership summary metrics")
		}
	} else {
		s.logger.Debug("Database role membership summary metrics disabled in configuration")
	}

	// Scrape database role hierarchy metrics if enabled
	if s.config.IsDatabaseRoleHierarchyMetricsEnabled() {
		s.logger.Debug("Starting database role hierarchy metrics scraping")
		scrapeCtx, cancel = context.WithTimeout(ctx, s.config.Timeout)
		defer cancel()
		if err := s.databaseRoleMembershipScraper.ScrapeDatabaseRoleHierarchyMetrics(scrapeCtx, scopeMetrics); err != nil {
			s.logger.Error("Failed to scrape database role hierarchy metrics",
				zap.Error(err),
				zap.Duration("timeout", s.config.Timeout))
			scrapeErrors = append(scrapeErrors, err)
			// Don't return here - continue with other metrics
		} else {
			s.logger.Debug("Successfully scraped database role hierarchy metrics")
		}
	} else {
		s.logger.Debug("Database role hierarchy metrics disabled in configuration")
	}

	// Scrape database role activity metrics if enabled
	if s.config.IsDatabaseRoleActivityMetricsEnabled() {
		s.logger.Debug("Starting database role activity metrics scraping")
		scrapeCtx, cancel = context.WithTimeout(ctx, s.config.Timeout)
		defer cancel()
		if err := s.databaseRoleMembershipScraper.ScrapeDatabaseRoleActivityMetrics(scrapeCtx, scopeMetrics); err != nil {
			s.logger.Error("Failed to scrape database role activity metrics",
				zap.Error(err),
				zap.Duration("timeout", s.config.Timeout))
			scrapeErrors = append(scrapeErrors, err)
			// Don't return here - continue with other metrics
		} else {
			s.logger.Debug("Successfully scraped database role activity metrics")
		}
	} else {
		s.logger.Debug("Database role activity metrics disabled in configuration")
	}

	// Scrape database role permission matrix metrics if enabled
	if s.config.IsDatabaseRolePermissionMatrixMetricsEnabled() {
		s.logger.Debug("Starting database role permission matrix metrics scraping")
		scrapeCtx, cancel = context.WithTimeout(ctx, s.config.Timeout)
		defer cancel()
		if err := s.databaseRoleMembershipScraper.ScrapeDatabaseRolePermissionMatrixMetrics(scrapeCtx, scopeMetrics); err != nil {
			s.logger.Error("Failed to scrape database role permission matrix metrics",
				zap.Error(err),
				zap.Duration("timeout", s.config.Timeout))
			scrapeErrors = append(scrapeErrors, err)
			// Don't return here - continue with other metrics
		} else {
			s.logger.Debug("Successfully scraped database role permission matrix metrics")
		}
	} else {
		s.logger.Debug("Database role permission matrix metrics disabled in configuration")
>>>>>>> b59fcabd
	}

	// Log summary of scraping results
	if len(scrapeErrors) > 0 {
		s.logger.Warn("Completed scraping with errors",
			zap.Int("error_count", len(scrapeErrors)),
			zap.Int("metrics_collected", scopeMetrics.Metrics().Len()))

		// Return the first error but with partial metrics
		return metrics, scrapeErrors[0]
	}

	s.logger.Debug("Successfully completed SQL Server metrics collection",
		zap.Int("metrics_collected", scopeMetrics.Metrics().Len()))

	return metrics, nil
}

// addSystemInformationAsResourceAttributes collects system/host information and adds it as resource attributes
// This ensures that all metrics sent by the scraper include comprehensive host context
func (s *sqlServerScraper) addSystemInformationAsResourceAttributes(ctx context.Context, attrs pcommon.Map) error {
	// Collect system information using the main scraper
	systemInfo, err := s.CollectSystemInformation(ctx)
	if err != nil {
		return fmt.Errorf("failed to collect system information: %w", err)
	}

	// Add SQL Server instance information
	if systemInfo.ServerName != nil && *systemInfo.ServerName != "" {
		attrs.PutStr("sql.instance_name", *systemInfo.ServerName)
	}
	if systemInfo.ComputerName != nil && *systemInfo.ComputerName != "" {
		attrs.PutStr("host.name", *systemInfo.ComputerName)
	}
	if systemInfo.ServiceName != nil && *systemInfo.ServiceName != "" {
		attrs.PutStr("sql.service_name", *systemInfo.ServiceName)
	}

	// Add SQL Server edition and version information
	if systemInfo.Edition != nil && *systemInfo.Edition != "" {
		attrs.PutStr("sql.edition", *systemInfo.Edition)
	}
	if systemInfo.EngineEdition != nil {
		attrs.PutInt("sql.engine_edition", int64(*systemInfo.EngineEdition))
	}
	if systemInfo.ProductVersion != nil && *systemInfo.ProductVersion != "" {
		attrs.PutStr("sql.version", *systemInfo.ProductVersion)
	}
	if systemInfo.VersionDesc != nil && *systemInfo.VersionDesc != "" {
		attrs.PutStr("sql.version_description", *systemInfo.VersionDesc)
	}

	// Add hardware information
	if systemInfo.CPUCount != nil {
		attrs.PutInt("host.cpu.count", int64(*systemInfo.CPUCount))
	}
	if systemInfo.ServerMemoryKB != nil {
		attrs.PutInt("host.memory.total_kb", *systemInfo.ServerMemoryKB)
	}
	if systemInfo.AvailableMemoryKB != nil {
		attrs.PutInt("host.memory.available_kb", *systemInfo.AvailableMemoryKB)
	}

	// Add instance configuration
	if systemInfo.IsClustered != nil {
		attrs.PutBool("sql.is_clustered", *systemInfo.IsClustered)
	}
	if systemInfo.IsHadrEnabled != nil {
		attrs.PutBool("sql.is_hadr_enabled", *systemInfo.IsHadrEnabled)
	}
	if systemInfo.Uptime != nil {
		attrs.PutInt("sql.uptime_minutes", int64(*systemInfo.Uptime))
	}
	if systemInfo.ComputerUptime != nil {
		attrs.PutInt("host.uptime_seconds", int64(*systemInfo.ComputerUptime))
	}

	// Add network configuration
	if systemInfo.Port != nil && *systemInfo.Port != "" {
		attrs.PutStr("sql.port", *systemInfo.Port)
	}
	if systemInfo.PortType != nil && *systemInfo.PortType != "" {
		attrs.PutStr("sql.port_type", *systemInfo.PortType)
	}
	if systemInfo.ForceEncryption != nil {
		attrs.PutBool("sql.force_encryption", *systemInfo.ForceEncryption != 0)
	}

	s.logger.Debug("Successfully added system information as resource attributes",
		zap.String("host_name", getStringValueFromMap(systemInfo.ComputerName)),
		zap.String("sql_instance", getStringValueFromMap(systemInfo.ServerName)),
		zap.String("sql_edition", getStringValueFromMap(systemInfo.Edition)),
		zap.Int("cpu_count", getIntValueFromMap(systemInfo.CPUCount)),
		zap.Bool("is_clustered", getBoolValueFromMap(systemInfo.IsClustered)))

	return nil
}

// Helper functions to safely extract values from pointers for logging
func getStringValueFromMap(ptr *string) string {
	if ptr != nil {
		return *ptr
	}
	return ""
}

func getIntValueFromMap(ptr *int) int {
	if ptr != nil {
		return *ptr
	}
	return 0
}

func getInt64ValueFromMap(ptr *int64) int64 {
	if ptr != nil {
		return *ptr
	}
	return 0
}

func getBoolValueFromMap(ptr *bool) bool {
	if ptr != nil {
		return *ptr
	}
	return false
}

// CollectSystemInformation retrieves comprehensive system and host information
// This information should be included as resource attributes with all metrics
func (s *sqlServerScraper) CollectSystemInformation(ctx context.Context) (*models.SystemInformation, error) {
	s.logger.Debug("Collecting SQL Server system and host information")

	var results []models.SystemInformation
	if err := s.connection.Query(ctx, &results, queries.SystemInformationQuery); err != nil {
		s.logger.Error("Failed to execute system information query",
			zap.Error(err),
			zap.String("query", queries.TruncateQuery(queries.SystemInformationQuery, 100)),
			zap.Int("engine_edition", s.engineEdition))
		return nil, fmt.Errorf("failed to execute system information query: %w", err)
	}

	if len(results) == 0 {
		s.logger.Warn("No results returned from system information query - SQL Server may not be ready")
		return nil, fmt.Errorf("no results returned from system information query")
	}

	if len(results) > 1 {
		s.logger.Warn("Multiple results returned from system information query",
			zap.Int("result_count", len(results)))
	}

	result := results[0]

	// Log collected system information for debugging
	s.logger.Info("Successfully collected system information",
		zap.String("server_name", getStringValueFromMap(result.ServerName)),
		zap.String("computer_name", getStringValueFromMap(result.ComputerName)),
		zap.String("edition", getStringValueFromMap(result.Edition)),
		zap.Int("engine_edition", getIntValueFromMap(result.EngineEdition)),
		zap.String("product_version", getStringValueFromMap(result.ProductVersion)),
		zap.Int("cpu_count", getIntValueFromMap(result.CPUCount)),
		zap.Int64("server_memory_kb", getInt64ValueFromMap(result.ServerMemoryKB)),
		zap.Bool("is_clustered", getBoolValueFromMap(result.IsClustered)),
		zap.Bool("is_hadr_enabled", getBoolValueFromMap(result.IsHadrEnabled)))

	return &result, nil
}<|MERGE_RESOLUTION|>--- conflicted
+++ resolved
@@ -29,18 +29,13 @@
 	instanceScraper         *scrapers.InstanceScraper
 	queryPerformanceScraper *scrapers.QueryPerformanceScraper
 	//slowQueryScraper  *scrapers.SlowQueryScraper
-<<<<<<< HEAD
-	databaseScraper *scrapers.DatabaseScraper
-	waitTimeScraper *scrapers.WaitTimeScraper // Add this line
-	engineEdition   int                       // SQL Server engine edition (0=Unknown, 5=Azure DB, 8=Azure MI)
-=======
 	databaseScraper               *scrapers.DatabaseScraper
 	userConnectionScraper         *scrapers.UserConnectionScraper
 	failoverClusterScraper        *scrapers.FailoverClusterScraper
 	databasePrincipalsScraper     *scrapers.DatabasePrincipalsScraper
 	databaseRoleMembershipScraper *scrapers.DatabaseRoleMembershipScraper
-	engineEdition                 int // SQL Server engine edition (0=Unknown, 5=Azure DB, 8=Azure MI)
->>>>>>> b59fcabd
+	waitTimeScraper               *scrapers.WaitTimeScraper // Add this line
+	engineEdition                 int                       // SQL Server engine edition (0=Unknown, 5=Azure DB, 8=Azure MI)
 }
 
 // newSqlServerScraper creates a new SQL Server scraper with structured approach
@@ -101,13 +96,11 @@
 	s.queryPerformanceScraper = scrapers.NewQueryPerformanceScraper(s.connection, s.logger, s.engineEdition)
 	//s.slowQueryScraper = scrapers.NewSlowQueryScraper(s.logger, s.connection)
 
-<<<<<<< HEAD
+	// Initialize user connection scraper for user connection and authentication metrics
+	s.userConnectionScraper = scrapers.NewUserConnectionScraper(s.connection, s.logger, s.engineEdition)
+
 	// Initialize wait time scraper for wait time metrics
 	s.waitTimeScraper = scrapers.NewWaitTimeScraper(s.connection, s.logger, s.engineEdition)
-=======
-	// Initialize user connection scraper for user connection and authentication metrics
-	s.userConnectionScraper = scrapers.NewUserConnectionScraper(s.connection, s.logger, s.engineEdition)
->>>>>>> b59fcabd
 
 	s.logger.Info("Successfully connected to SQL Server",
 		zap.String("hostname", s.config.Hostname),
@@ -374,29 +367,19 @@
 		}
 	}
 
-	// Scrape wait time analysis metrics if query monitoring is enabled
-	if s.config.EnableQueryMonitoring {
-		scrapeCtx, cancel := context.WithTimeout(ctx, s.config.Timeout)
-		defer cancel()
-
-		// Use config values for wait analysis parameters
-		topN := s.config.QueryMonitoringCountThreshold
-		textTruncateLimit := 4094 // Default text truncate limit from nri-mssql
-
-		if err := s.queryPerformanceScraper.ScrapeWaitTimeAnalysisMetrics(scrapeCtx, scopeMetrics, topN, textTruncateLimit); err != nil {
-			s.logger.Warn("Failed to scrape wait time analysis metrics - continuing with other metrics",
-				zap.Error(err),
-				zap.Duration("timeout", s.config.Timeout),
-				zap.Int("top_n", topN),
-				zap.Int("text_truncate_limit", textTruncateLimit))
-			// Don't add to scrapeErrors - just warn and continue with other metrics
-		} else {
-			s.logger.Debug("Successfully scraped wait time analysis metrics",
-				zap.Int("top_n", topN),
-				zap.Int("text_truncate_limit", textTruncateLimit))
-		}
-	}
-
+	// 	if s.config.EnableQueryMonitoring {
+	//     scrapeCtx, cancel := context.WithTimeout(ctx, s.config.Timeout)
+	//     defer cancel()
+
+	//     if err := s.slowQueryScraper.ScrapeSlowQueryMetrics(scrapeCtx, scopeMetrics); err != nil {
+	//         s.logger.Error("Failed to scrape slow query metrics",
+	//             zap.Error(err),
+	//             zap.Duration("timeout", s.config.Timeout))
+	//         scrapeErrors = append(scrapeErrors, err)
+	//     } else {
+	//         s.logger.Debug("Successfully scraped slow query metrics")
+	//     }
+	// }
 
 	// Scrape instance-level memory metrics
 	s.logger.Debug("Starting instance memory metrics scraping")
@@ -510,7 +493,485 @@
 		s.logger.Debug("Successfully scraped instance comprehensive statistics")
 	}
 
-<<<<<<< HEAD
+	// Scrape user connection metrics with granular toggles
+	s.logger.Debug("Checking user connection metrics configuration",
+		zap.Bool("enable_user_connection_metrics", s.config.IsUserConnectionMetricsEnabled()),
+		zap.Bool("enable_user_connection_status_metrics", s.config.IsUserConnectionStatusMetricsEnabled()),
+		zap.Bool("enable_user_connection_summary_metrics", s.config.IsUserConnectionSummaryMetricsEnabled()),
+		zap.Bool("enable_user_connection_utilization_metrics", s.config.IsUserConnectionUtilizationMetricsEnabled()),
+		zap.Bool("enable_user_connection_client_metrics", s.config.IsUserConnectionClientMetricsEnabled()),
+		zap.Bool("enable_user_connection_client_summary", s.config.IsUserConnectionClientSummaryEnabled()),
+		zap.Bool("enable_user_connection_stats_metrics", s.config.IsUserConnectionStatsMetricsEnabled()),
+		zap.Bool("enable_login_logout_metrics", s.config.IsLoginLogoutMetricsEnabled()))
+
+	// Scrape user connection status metrics if enabled
+	if s.config.IsUserConnectionStatusMetricsEnabled() {
+		s.logger.Debug("Starting user connection status metrics scraping")
+		scrapeCtx, cancel = context.WithTimeout(ctx, s.config.Timeout)
+		defer cancel()
+
+		if err := s.userConnectionScraper.ScrapeUserConnectionStatusMetrics(scrapeCtx, scopeMetrics); err != nil {
+			s.logger.Error("Failed to scrape user connection status metrics",
+				zap.Error(err),
+				zap.Duration("timeout", s.config.Timeout))
+			scrapeErrors = append(scrapeErrors, err)
+			// Don't return here - continue with other metrics
+		} else {
+			s.logger.Debug("Successfully scraped user connection status metrics")
+		}
+	} else {
+		s.logger.Debug("User connection status metrics disabled in configuration")
+	}
+
+	// Scrape user connection summary metrics if enabled
+	if s.config.IsUserConnectionSummaryMetricsEnabled() {
+		s.logger.Debug("Starting user connection summary metrics scraping")
+		scrapeCtx, cancel = context.WithTimeout(ctx, s.config.Timeout)
+		defer cancel()
+
+		if err := s.userConnectionScraper.ScrapeUserConnectionSummaryMetrics(scrapeCtx, scopeMetrics); err != nil {
+			s.logger.Error("Failed to scrape user connection summary metrics",
+				zap.Error(err),
+				zap.Duration("timeout", s.config.Timeout))
+			scrapeErrors = append(scrapeErrors, err)
+			// Don't return here - continue with other metrics
+		} else {
+			s.logger.Debug("Successfully scraped user connection summary metrics")
+		}
+	} else {
+		s.logger.Debug("User connection summary metrics disabled in configuration")
+	}
+
+	// Scrape user connection utilization metrics if enabled
+	if s.config.IsUserConnectionUtilizationMetricsEnabled() {
+		s.logger.Debug("Starting user connection utilization metrics scraping")
+		scrapeCtx, cancel = context.WithTimeout(ctx, s.config.Timeout)
+		defer cancel()
+
+		if err := s.userConnectionScraper.ScrapeUserConnectionUtilizationMetrics(scrapeCtx, scopeMetrics); err != nil {
+			s.logger.Error("Failed to scrape user connection utilization metrics",
+				zap.Error(err),
+				zap.Duration("timeout", s.config.Timeout))
+			scrapeErrors = append(scrapeErrors, err)
+			// Don't return here - continue with other metrics
+		} else {
+			s.logger.Debug("Successfully scraped user connection utilization metrics")
+		}
+	} else {
+		s.logger.Debug("User connection utilization metrics disabled in configuration")
+	}
+
+	// Scrape user connection by client metrics if enabled
+	if s.config.IsUserConnectionClientMetricsEnabled() {
+		s.logger.Debug("Starting user connection by client metrics scraping")
+		scrapeCtx, cancel = context.WithTimeout(ctx, s.config.Timeout)
+		defer cancel()
+
+		if err := s.userConnectionScraper.ScrapeUserConnectionByClientMetrics(scrapeCtx, scopeMetrics); err != nil {
+			s.logger.Error("Failed to scrape user connection by client metrics",
+				zap.Error(err),
+				zap.Duration("timeout", s.config.Timeout))
+			scrapeErrors = append(scrapeErrors, err)
+			// Don't return here - continue with other metrics
+		} else {
+			s.logger.Debug("Successfully scraped user connection by client metrics")
+		}
+	} else {
+		s.logger.Debug("User connection client metrics disabled in configuration")
+	}
+
+	// Scrape user connection client summary metrics if enabled
+	if s.config.IsUserConnectionClientSummaryEnabled() {
+		s.logger.Debug("Starting user connection client summary metrics scraping")
+		scrapeCtx, cancel = context.WithTimeout(ctx, s.config.Timeout)
+		defer cancel()
+
+		if err := s.userConnectionScraper.ScrapeUserConnectionClientSummaryMetrics(scrapeCtx, scopeMetrics); err != nil {
+			s.logger.Error("Failed to scrape user connection client summary metrics",
+				zap.Error(err),
+				zap.Duration("timeout", s.config.Timeout))
+			scrapeErrors = append(scrapeErrors, err)
+			// Don't return here - continue with other metrics
+		} else {
+			s.logger.Debug("Successfully scraped user connection client summary metrics")
+		}
+	} else {
+		s.logger.Debug("User connection client summary metrics disabled in configuration")
+	}
+
+	// Scrape user connection stats metrics if enabled
+	if s.config.IsUserConnectionStatsMetricsEnabled() {
+		s.logger.Debug("Starting user connection stats metrics scraping")
+		scrapeCtx, cancel = context.WithTimeout(ctx, s.config.Timeout)
+		defer cancel()
+
+		if err := s.userConnectionScraper.ScrapeUserConnectionStatsMetrics(scrapeCtx, scopeMetrics); err != nil {
+			s.logger.Error("Failed to scrape user connection stats metrics",
+				zap.Error(err),
+				zap.Duration("timeout", s.config.Timeout))
+			scrapeErrors = append(scrapeErrors, err)
+			// Don't return here - continue with other metrics
+		} else {
+			s.logger.Debug("Successfully scraped user connection stats metrics")
+		}
+	} else {
+		s.logger.Debug("User connection stats metrics disabled in configuration")
+	}
+
+	// Scrape authentication metrics with granular toggles
+
+	// Scrape login/logout rate metrics if enabled
+	if s.config.IsLoginLogoutRateMetricsEnabled() {
+		s.logger.Debug("Starting login/logout rate metrics scraping")
+		scrapeCtx, cancel = context.WithTimeout(ctx, s.config.Timeout)
+		defer cancel()
+
+		if err := s.userConnectionScraper.ScrapeLoginLogoutMetrics(scrapeCtx, scopeMetrics); err != nil {
+			s.logger.Error("Failed to scrape login/logout rate metrics",
+				zap.Error(err),
+				zap.Duration("timeout", s.config.Timeout))
+			scrapeErrors = append(scrapeErrors, err)
+			// Don't return here - continue with other metrics
+		} else {
+			s.logger.Debug("Successfully scraped login/logout rate metrics")
+		}
+	} else {
+		s.logger.Debug("Login/logout rate metrics disabled in configuration")
+	}
+
+	// Scrape login/logout summary metrics if enabled
+	if s.config.IsLoginLogoutSummaryMetricsEnabled() {
+		s.logger.Debug("Starting login/logout summary metrics scraping")
+		scrapeCtx, cancel = context.WithTimeout(ctx, s.config.Timeout)
+		defer cancel()
+
+		if err := s.userConnectionScraper.ScrapeLoginLogoutSummaryMetrics(scrapeCtx, scopeMetrics); err != nil {
+			s.logger.Error("Failed to scrape login/logout summary metrics",
+				zap.Error(err),
+				zap.Duration("timeout", s.config.Timeout))
+			scrapeErrors = append(scrapeErrors, err)
+			// Don't return here - continue with other metrics
+		} else {
+			s.logger.Debug("Successfully scraped login/logout summary metrics")
+		}
+	} else {
+		s.logger.Debug("Login/logout summary metrics disabled in configuration")
+	}
+
+	// Scrape failed login metrics if enabled
+	if s.config.IsFailedLoginMetricsEnabled() {
+		s.logger.Debug("Starting failed login metrics scraping")
+		scrapeCtx, cancel = context.WithTimeout(ctx, s.config.Timeout)
+		defer cancel()
+
+		if err := s.userConnectionScraper.ScrapeFailedLoginMetrics(scrapeCtx, scopeMetrics); err != nil {
+			s.logger.Error("Failed to scrape failed login metrics",
+				zap.Error(err),
+				zap.Duration("timeout", s.config.Timeout))
+			scrapeErrors = append(scrapeErrors, err)
+			// Don't return here - continue with other metrics
+		} else {
+			s.logger.Debug("Successfully scraped failed login metrics")
+		}
+	} else {
+		s.logger.Debug("Failed login metrics disabled in configuration")
+	}
+
+	// Scrape failed login summary metrics if enabled
+	if s.config.IsFailedLoginSummaryMetricsEnabled() {
+		s.logger.Debug("Starting failed login summary metrics scraping")
+		scrapeCtx, cancel = context.WithTimeout(ctx, s.config.Timeout)
+		defer cancel()
+
+		if err := s.userConnectionScraper.ScrapeFailedLoginSummaryMetrics(scrapeCtx, scopeMetrics); err != nil {
+			s.logger.Error("Failed to scrape failed login summary metrics",
+				zap.Error(err),
+				zap.Duration("timeout", s.config.Timeout))
+			scrapeErrors = append(scrapeErrors, err)
+			// Don't return here - continue with other metrics
+		} else {
+			s.logger.Debug("Successfully scraped failed login summary metrics")
+		}
+	} else {
+		s.logger.Debug("Failed login summary metrics disabled in configuration")
+	}
+
+	// Scrape failover cluster metrics if enabled (using granular toggles)
+
+	// Scrape failover cluster replica metrics if enabled
+	if s.config.IsFailoverClusterReplicaMetricsEnabled() {
+		s.logger.Debug("Starting failover cluster replica metrics scraping")
+		scrapeCtx, cancel = context.WithTimeout(ctx, s.config.Timeout)
+		defer cancel()
+		if err := s.failoverClusterScraper.ScrapeFailoverClusterMetrics(scrapeCtx, scopeMetrics); err != nil {
+			s.logger.Error("Failed to scrape failover cluster replica metrics",
+				zap.Error(err),
+				zap.Duration("timeout", s.config.Timeout))
+			scrapeErrors = append(scrapeErrors, err)
+			// Don't return here - continue with other metrics
+		} else {
+			s.logger.Debug("Successfully scraped failover cluster replica metrics")
+		}
+	} else {
+		s.logger.Debug("Failover cluster replica metrics disabled in configuration")
+	}
+
+	// Scrape failover cluster replica state metrics if enabled
+	if s.config.IsFailoverClusterReplicaStateMetricsEnabled() {
+		s.logger.Debug("Starting failover cluster replica state metrics scraping")
+		scrapeCtx, cancel = context.WithTimeout(ctx, s.config.Timeout)
+		defer cancel()
+		if err := s.failoverClusterScraper.ScrapeFailoverClusterReplicaStateMetrics(scrapeCtx, scopeMetrics); err != nil {
+			s.logger.Error("Failed to scrape failover cluster replica state metrics",
+				zap.Error(err),
+				zap.Duration("timeout", s.config.Timeout))
+			scrapeErrors = append(scrapeErrors, err)
+			// Don't return here - continue with other metrics
+		} else {
+			s.logger.Debug("Successfully scraped failover cluster replica state metrics")
+		}
+	} else {
+		s.logger.Debug("Failover cluster replica state metrics disabled in configuration")
+	}
+
+	// Scrape failover cluster node metrics if enabled
+	if s.config.IsFailoverClusterNodeMetricsEnabled() {
+		s.logger.Debug("Starting failover cluster node metrics scraping")
+		scrapeCtx, cancel = context.WithTimeout(ctx, s.config.Timeout)
+		defer cancel()
+		if err := s.failoverClusterScraper.ScrapeFailoverClusterNodeMetrics(scrapeCtx, scopeMetrics); err != nil {
+			s.logger.Error("Failed to scrape failover cluster node metrics",
+				zap.Error(err),
+				zap.Duration("timeout", s.config.Timeout))
+			scrapeErrors = append(scrapeErrors, err)
+			// Don't return here - continue with other metrics
+		} else {
+			s.logger.Debug("Successfully scraped failover cluster node metrics")
+		}
+	} else {
+		s.logger.Debug("Failover cluster node metrics disabled in configuration")
+	}
+
+	// Scrape availability group health metrics if enabled
+	if s.config.IsFailoverClusterAvailabilityGroupHealthMetricsEnabled() {
+		s.logger.Debug("Starting availability group health metrics scraping")
+		scrapeCtx, cancel = context.WithTimeout(ctx, s.config.Timeout)
+		defer cancel()
+		if err := s.failoverClusterScraper.ScrapeFailoverClusterAvailabilityGroupHealthMetrics(scrapeCtx, scopeMetrics); err != nil {
+			s.logger.Error("Failed to scrape availability group health metrics",
+				zap.Error(err),
+				zap.Duration("timeout", s.config.Timeout))
+			scrapeErrors = append(scrapeErrors, err)
+			// Don't return here - continue with other metrics
+		} else {
+			s.logger.Debug("Successfully scraped availability group health metrics")
+		}
+	} else {
+		s.logger.Debug("Availability group health metrics disabled in configuration")
+	}
+
+	// Scrape availability group configuration metrics if enabled
+	if s.config.IsFailoverClusterAvailabilityGroupMetricsEnabled() {
+		s.logger.Debug("Starting availability group configuration metrics scraping")
+		scrapeCtx, cancel = context.WithTimeout(ctx, s.config.Timeout)
+		defer cancel()
+		if err := s.failoverClusterScraper.ScrapeFailoverClusterAvailabilityGroupMetrics(scrapeCtx, scopeMetrics); err != nil {
+			s.logger.Error("Failed to scrape availability group configuration metrics",
+				zap.Error(err),
+				zap.Duration("timeout", s.config.Timeout))
+			scrapeErrors = append(scrapeErrors, err)
+			// Don't return here - continue with other metrics
+		} else {
+			s.logger.Debug("Successfully scraped availability group configuration metrics")
+		}
+	} else {
+		s.logger.Debug("Availability group configuration metrics disabled in configuration")
+	}
+
+	// Scrape failover cluster performance counter metrics if enabled
+	if s.config.IsFailoverClusterPerformanceCounterMetricsEnabled() {
+		s.logger.Debug("Starting failover cluster performance counter metrics scraping")
+		scrapeCtx, cancel = context.WithTimeout(ctx, s.config.Timeout)
+		defer cancel()
+		if err := s.failoverClusterScraper.ScrapeFailoverClusterPerformanceCounterMetrics(scrapeCtx, scopeMetrics); err != nil {
+			s.logger.Error("Failed to scrape failover cluster performance counter metrics",
+				zap.Error(err),
+				zap.Duration("timeout", s.config.Timeout))
+			scrapeErrors = append(scrapeErrors, err)
+			// Don't return here - continue with other metrics
+		} else {
+			s.logger.Debug("Successfully scraped failover cluster performance counter metrics")
+		}
+	} else {
+		s.logger.Debug("Failover cluster performance counter metrics disabled in configuration")
+	}
+
+	// Scrape cluster properties metrics if enabled
+	if s.config.IsFailoverClusterClusterPropertiesMetricsEnabled() {
+		s.logger.Debug("Starting cluster properties metrics scraping")
+		scrapeCtx, cancel = context.WithTimeout(ctx, s.config.Timeout)
+		defer cancel()
+		if err := s.failoverClusterScraper.ScrapeFailoverClusterClusterPropertiesMetrics(scrapeCtx, scopeMetrics); err != nil {
+			s.logger.Error("Failed to scrape cluster properties metrics",
+				zap.Error(err),
+				zap.Duration("timeout", s.config.Timeout))
+			scrapeErrors = append(scrapeErrors, err)
+			// Don't return here - continue with other metrics
+		} else {
+			s.logger.Debug("Successfully scraped cluster properties metrics")
+		}
+	} else {
+		s.logger.Debug("Cluster properties metrics disabled in configuration")
+	}
+
+	// Scrape database principals metrics if enabled (using granular toggles)
+
+	// Scrape database principals details metrics if enabled
+	if s.config.IsDatabasePrincipalsDetailsMetricsEnabled() {
+		s.logger.Debug("Starting database principals details metrics scraping")
+		scrapeCtx, cancel = context.WithTimeout(ctx, s.config.Timeout)
+		defer cancel()
+		if err := s.databasePrincipalsScraper.ScrapeDatabasePrincipalsMetrics(scrapeCtx, scopeMetrics); err != nil {
+			s.logger.Error("Failed to scrape database principals details metrics",
+				zap.Error(err),
+				zap.Duration("timeout", s.config.Timeout))
+			scrapeErrors = append(scrapeErrors, err)
+			// Don't return here - continue with other metrics
+		} else {
+			s.logger.Debug("Successfully scraped database principals details metrics")
+		}
+	} else {
+		s.logger.Debug("Database principals details metrics disabled in configuration")
+	}
+
+	// Scrape database principals summary metrics if enabled
+	if s.config.IsDatabasePrincipalsSummaryMetricsEnabled() {
+		s.logger.Debug("Starting database principals summary metrics scraping")
+		scrapeCtx, cancel = context.WithTimeout(ctx, s.config.Timeout)
+		defer cancel()
+		if err := s.databasePrincipalsScraper.ScrapeDatabasePrincipalsSummaryMetrics(scrapeCtx, scopeMetrics); err != nil {
+			s.logger.Error("Failed to scrape database principals summary metrics",
+				zap.Error(err),
+				zap.Duration("timeout", s.config.Timeout))
+			scrapeErrors = append(scrapeErrors, err)
+			// Don't return here - continue with other metrics
+		} else {
+			s.logger.Debug("Successfully scraped database principals summary metrics")
+		}
+	} else {
+		s.logger.Debug("Database principals summary metrics disabled in configuration")
+	}
+
+	// Scrape database principals activity metrics if enabled
+	if s.config.IsDatabasePrincipalsActivityMetricsEnabled() {
+		s.logger.Debug("Starting database principals activity metrics scraping")
+		scrapeCtx, cancel = context.WithTimeout(ctx, s.config.Timeout)
+		defer cancel()
+		if err := s.databasePrincipalsScraper.ScrapeDatabasePrincipalActivityMetrics(scrapeCtx, scopeMetrics); err != nil {
+			s.logger.Error("Failed to scrape database principals activity metrics",
+				zap.Error(err),
+				zap.Duration("timeout", s.config.Timeout))
+			scrapeErrors = append(scrapeErrors, err)
+			// Don't return here - continue with other metrics
+		} else {
+			s.logger.Debug("Successfully scraped database principals activity metrics")
+		}
+	} else {
+		s.logger.Debug("Database principals activity metrics disabled in configuration")
+	}
+
+	// Scrape database role membership metrics if enabled (using granular toggles)
+
+	// Scrape database role membership details metrics if enabled
+	if s.config.IsDatabaseRoleMembershipDetailsMetricsEnabled() {
+		s.logger.Debug("Starting database role membership details metrics scraping")
+		scrapeCtx, cancel = context.WithTimeout(ctx, s.config.Timeout)
+		defer cancel()
+		if err := s.databaseRoleMembershipScraper.ScrapeDatabaseRoleMembershipMetrics(scrapeCtx, scopeMetrics); err != nil {
+			s.logger.Error("Failed to scrape database role membership details metrics",
+				zap.Error(err),
+				zap.Duration("timeout", s.config.Timeout))
+			scrapeErrors = append(scrapeErrors, err)
+			// Don't return here - continue with other metrics
+		} else {
+			s.logger.Debug("Successfully scraped database role membership details metrics")
+		}
+	} else {
+		s.logger.Debug("Database role membership details metrics disabled in configuration")
+	}
+
+	// Scrape database role membership summary metrics if enabled
+	if s.config.IsDatabaseRoleMembershipSummaryMetricsEnabled() {
+		s.logger.Debug("Starting database role membership summary metrics scraping")
+		scrapeCtx, cancel = context.WithTimeout(ctx, s.config.Timeout)
+		defer cancel()
+		if err := s.databaseRoleMembershipScraper.ScrapeDatabaseRoleMembershipSummaryMetrics(scrapeCtx, scopeMetrics); err != nil {
+			s.logger.Error("Failed to scrape database role membership summary metrics",
+				zap.Error(err),
+				zap.Duration("timeout", s.config.Timeout))
+			scrapeErrors = append(scrapeErrors, err)
+			// Don't return here - continue with other metrics
+		} else {
+			s.logger.Debug("Successfully scraped database role membership summary metrics")
+		}
+	} else {
+		s.logger.Debug("Database role membership summary metrics disabled in configuration")
+	}
+
+	// Scrape database role hierarchy metrics if enabled
+	if s.config.IsDatabaseRoleHierarchyMetricsEnabled() {
+		s.logger.Debug("Starting database role hierarchy metrics scraping")
+		scrapeCtx, cancel = context.WithTimeout(ctx, s.config.Timeout)
+		defer cancel()
+		if err := s.databaseRoleMembershipScraper.ScrapeDatabaseRoleHierarchyMetrics(scrapeCtx, scopeMetrics); err != nil {
+			s.logger.Error("Failed to scrape database role hierarchy metrics",
+				zap.Error(err),
+				zap.Duration("timeout", s.config.Timeout))
+			scrapeErrors = append(scrapeErrors, err)
+			// Don't return here - continue with other metrics
+		} else {
+			s.logger.Debug("Successfully scraped database role hierarchy metrics")
+		}
+	} else {
+		s.logger.Debug("Database role hierarchy metrics disabled in configuration")
+	}
+
+	// Scrape database role activity metrics if enabled
+	if s.config.IsDatabaseRoleActivityMetricsEnabled() {
+		s.logger.Debug("Starting database role activity metrics scraping")
+		scrapeCtx, cancel = context.WithTimeout(ctx, s.config.Timeout)
+		defer cancel()
+		if err := s.databaseRoleMembershipScraper.ScrapeDatabaseRoleActivityMetrics(scrapeCtx, scopeMetrics); err != nil {
+			s.logger.Error("Failed to scrape database role activity metrics",
+				zap.Error(err),
+				zap.Duration("timeout", s.config.Timeout))
+			scrapeErrors = append(scrapeErrors, err)
+			// Don't return here - continue with other metrics
+		} else {
+			s.logger.Debug("Successfully scraped database role activity metrics")
+		}
+	} else {
+		s.logger.Debug("Database role activity metrics disabled in configuration")
+	}
+
+	// Scrape database role permission matrix metrics if enabled
+	if s.config.IsDatabaseRolePermissionMatrixMetricsEnabled() {
+		s.logger.Debug("Starting database role permission matrix metrics scraping")
+		scrapeCtx, cancel = context.WithTimeout(ctx, s.config.Timeout)
+		defer cancel()
+		if err := s.databaseRoleMembershipScraper.ScrapeDatabaseRolePermissionMatrixMetrics(scrapeCtx, scopeMetrics); err != nil {
+			s.logger.Error("Failed to scrape database role permission matrix metrics",
+				zap.Error(err),
+				zap.Duration("timeout", s.config.Timeout))
+			scrapeErrors = append(scrapeErrors, err)
+			// Don't return here - continue with other metrics
+		} else {
+			s.logger.Debug("Successfully scraped database role permission matrix metrics")
+		}
+	} else {
+		s.logger.Debug("Database role permission matrix metrics disabled in configuration")
+	}
+
 	// Scrape wait time metrics
 	s.logger.Debug("Starting wait time metrics scraping")
 	scrapeCtx, cancel = context.WithTimeout(ctx, s.config.Timeout)
@@ -523,485 +984,6 @@
 		// Don't return here - continue with other metrics
 	} else {
 		s.logger.Debug("Successfully scraped wait time metrics")
-=======
-	// Scrape user connection metrics with granular toggles
-	s.logger.Debug("Checking user connection metrics configuration",
-		zap.Bool("enable_user_connection_metrics", s.config.IsUserConnectionMetricsEnabled()),
-		zap.Bool("enable_user_connection_status_metrics", s.config.IsUserConnectionStatusMetricsEnabled()),
-		zap.Bool("enable_user_connection_summary_metrics", s.config.IsUserConnectionSummaryMetricsEnabled()),
-		zap.Bool("enable_user_connection_utilization_metrics", s.config.IsUserConnectionUtilizationMetricsEnabled()),
-		zap.Bool("enable_user_connection_client_metrics", s.config.IsUserConnectionClientMetricsEnabled()),
-		zap.Bool("enable_user_connection_client_summary", s.config.IsUserConnectionClientSummaryEnabled()),
-		zap.Bool("enable_user_connection_stats_metrics", s.config.IsUserConnectionStatsMetricsEnabled()),
-		zap.Bool("enable_login_logout_metrics", s.config.IsLoginLogoutMetricsEnabled()))
-
-	// Scrape user connection status metrics if enabled
-	if s.config.IsUserConnectionStatusMetricsEnabled() {
-		s.logger.Debug("Starting user connection status metrics scraping")
-		scrapeCtx, cancel = context.WithTimeout(ctx, s.config.Timeout)
-		defer cancel()
-
-		if err := s.userConnectionScraper.ScrapeUserConnectionStatusMetrics(scrapeCtx, scopeMetrics); err != nil {
-			s.logger.Error("Failed to scrape user connection status metrics",
-				zap.Error(err),
-				zap.Duration("timeout", s.config.Timeout))
-			scrapeErrors = append(scrapeErrors, err)
-			// Don't return here - continue with other metrics
-		} else {
-			s.logger.Debug("Successfully scraped user connection status metrics")
-		}
-	} else {
-		s.logger.Debug("User connection status metrics disabled in configuration")
-	}
-
-	// Scrape user connection summary metrics if enabled
-	if s.config.IsUserConnectionSummaryMetricsEnabled() {
-		s.logger.Debug("Starting user connection summary metrics scraping")
-		scrapeCtx, cancel = context.WithTimeout(ctx, s.config.Timeout)
-		defer cancel()
-
-		if err := s.userConnectionScraper.ScrapeUserConnectionSummaryMetrics(scrapeCtx, scopeMetrics); err != nil {
-			s.logger.Error("Failed to scrape user connection summary metrics",
-				zap.Error(err),
-				zap.Duration("timeout", s.config.Timeout))
-			scrapeErrors = append(scrapeErrors, err)
-			// Don't return here - continue with other metrics
-		} else {
-			s.logger.Debug("Successfully scraped user connection summary metrics")
-		}
-	} else {
-		s.logger.Debug("User connection summary metrics disabled in configuration")
-	}
-
-	// Scrape user connection utilization metrics if enabled
-	if s.config.IsUserConnectionUtilizationMetricsEnabled() {
-		s.logger.Debug("Starting user connection utilization metrics scraping")
-		scrapeCtx, cancel = context.WithTimeout(ctx, s.config.Timeout)
-		defer cancel()
-
-		if err := s.userConnectionScraper.ScrapeUserConnectionUtilizationMetrics(scrapeCtx, scopeMetrics); err != nil {
-			s.logger.Error("Failed to scrape user connection utilization metrics",
-				zap.Error(err),
-				zap.Duration("timeout", s.config.Timeout))
-			scrapeErrors = append(scrapeErrors, err)
-			// Don't return here - continue with other metrics
-		} else {
-			s.logger.Debug("Successfully scraped user connection utilization metrics")
-		}
-	} else {
-		s.logger.Debug("User connection utilization metrics disabled in configuration")
-	}
-
-	// Scrape user connection by client metrics if enabled
-	if s.config.IsUserConnectionClientMetricsEnabled() {
-		s.logger.Debug("Starting user connection by client metrics scraping")
-		scrapeCtx, cancel = context.WithTimeout(ctx, s.config.Timeout)
-		defer cancel()
-
-		if err := s.userConnectionScraper.ScrapeUserConnectionByClientMetrics(scrapeCtx, scopeMetrics); err != nil {
-			s.logger.Error("Failed to scrape user connection by client metrics",
-				zap.Error(err),
-				zap.Duration("timeout", s.config.Timeout))
-			scrapeErrors = append(scrapeErrors, err)
-			// Don't return here - continue with other metrics
-		} else {
-			s.logger.Debug("Successfully scraped user connection by client metrics")
-		}
-	} else {
-		s.logger.Debug("User connection client metrics disabled in configuration")
-	}
-
-	// Scrape user connection client summary metrics if enabled
-	if s.config.IsUserConnectionClientSummaryEnabled() {
-		s.logger.Debug("Starting user connection client summary metrics scraping")
-		scrapeCtx, cancel = context.WithTimeout(ctx, s.config.Timeout)
-		defer cancel()
-
-		if err := s.userConnectionScraper.ScrapeUserConnectionClientSummaryMetrics(scrapeCtx, scopeMetrics); err != nil {
-			s.logger.Error("Failed to scrape user connection client summary metrics",
-				zap.Error(err),
-				zap.Duration("timeout", s.config.Timeout))
-			scrapeErrors = append(scrapeErrors, err)
-			// Don't return here - continue with other metrics
-		} else {
-			s.logger.Debug("Successfully scraped user connection client summary metrics")
-		}
-	} else {
-		s.logger.Debug("User connection client summary metrics disabled in configuration")
-	}
-
-	// Scrape user connection stats metrics if enabled
-	if s.config.IsUserConnectionStatsMetricsEnabled() {
-		s.logger.Debug("Starting user connection stats metrics scraping")
-		scrapeCtx, cancel = context.WithTimeout(ctx, s.config.Timeout)
-		defer cancel()
-
-		if err := s.userConnectionScraper.ScrapeUserConnectionStatsMetrics(scrapeCtx, scopeMetrics); err != nil {
-			s.logger.Error("Failed to scrape user connection stats metrics",
-				zap.Error(err),
-				zap.Duration("timeout", s.config.Timeout))
-			scrapeErrors = append(scrapeErrors, err)
-			// Don't return here - continue with other metrics
-		} else {
-			s.logger.Debug("Successfully scraped user connection stats metrics")
-		}
-	} else {
-		s.logger.Debug("User connection stats metrics disabled in configuration")
-	}
-
-	// Scrape authentication metrics with granular toggles
-
-	// Scrape login/logout rate metrics if enabled
-	if s.config.IsLoginLogoutRateMetricsEnabled() {
-		s.logger.Debug("Starting login/logout rate metrics scraping")
-		scrapeCtx, cancel = context.WithTimeout(ctx, s.config.Timeout)
-		defer cancel()
-
-		if err := s.userConnectionScraper.ScrapeLoginLogoutMetrics(scrapeCtx, scopeMetrics); err != nil {
-			s.logger.Error("Failed to scrape login/logout rate metrics",
-				zap.Error(err),
-				zap.Duration("timeout", s.config.Timeout))
-			scrapeErrors = append(scrapeErrors, err)
-			// Don't return here - continue with other metrics
-		} else {
-			s.logger.Debug("Successfully scraped login/logout rate metrics")
-		}
-	} else {
-		s.logger.Debug("Login/logout rate metrics disabled in configuration")
-	}
-
-	// Scrape login/logout summary metrics if enabled
-	if s.config.IsLoginLogoutSummaryMetricsEnabled() {
-		s.logger.Debug("Starting login/logout summary metrics scraping")
-		scrapeCtx, cancel = context.WithTimeout(ctx, s.config.Timeout)
-		defer cancel()
-
-		if err := s.userConnectionScraper.ScrapeLoginLogoutSummaryMetrics(scrapeCtx, scopeMetrics); err != nil {
-			s.logger.Error("Failed to scrape login/logout summary metrics",
-				zap.Error(err),
-				zap.Duration("timeout", s.config.Timeout))
-			scrapeErrors = append(scrapeErrors, err)
-			// Don't return here - continue with other metrics
-		} else {
-			s.logger.Debug("Successfully scraped login/logout summary metrics")
-		}
-	} else {
-		s.logger.Debug("Login/logout summary metrics disabled in configuration")
-	}
-
-	// Scrape failed login metrics if enabled
-	if s.config.IsFailedLoginMetricsEnabled() {
-		s.logger.Debug("Starting failed login metrics scraping")
-		scrapeCtx, cancel = context.WithTimeout(ctx, s.config.Timeout)
-		defer cancel()
-
-		if err := s.userConnectionScraper.ScrapeFailedLoginMetrics(scrapeCtx, scopeMetrics); err != nil {
-			s.logger.Error("Failed to scrape failed login metrics",
-				zap.Error(err),
-				zap.Duration("timeout", s.config.Timeout))
-			scrapeErrors = append(scrapeErrors, err)
-			// Don't return here - continue with other metrics
-		} else {
-			s.logger.Debug("Successfully scraped failed login metrics")
-		}
-	} else {
-		s.logger.Debug("Failed login metrics disabled in configuration")
-	}
-
-	// Scrape failed login summary metrics if enabled
-	if s.config.IsFailedLoginSummaryMetricsEnabled() {
-		s.logger.Debug("Starting failed login summary metrics scraping")
-		scrapeCtx, cancel = context.WithTimeout(ctx, s.config.Timeout)
-		defer cancel()
-
-		if err := s.userConnectionScraper.ScrapeFailedLoginSummaryMetrics(scrapeCtx, scopeMetrics); err != nil {
-			s.logger.Error("Failed to scrape failed login summary metrics",
-				zap.Error(err),
-				zap.Duration("timeout", s.config.Timeout))
-			scrapeErrors = append(scrapeErrors, err)
-			// Don't return here - continue with other metrics
-		} else {
-			s.logger.Debug("Successfully scraped failed login summary metrics")
-		}
-	} else {
-		s.logger.Debug("Failed login summary metrics disabled in configuration")
-	}
-
-	// Scrape failover cluster metrics if enabled (using granular toggles)
-
-	// Scrape failover cluster replica metrics if enabled
-	if s.config.IsFailoverClusterReplicaMetricsEnabled() {
-		s.logger.Debug("Starting failover cluster replica metrics scraping")
-		scrapeCtx, cancel = context.WithTimeout(ctx, s.config.Timeout)
-		defer cancel()
-		if err := s.failoverClusterScraper.ScrapeFailoverClusterMetrics(scrapeCtx, scopeMetrics); err != nil {
-			s.logger.Error("Failed to scrape failover cluster replica metrics",
-				zap.Error(err),
-				zap.Duration("timeout", s.config.Timeout))
-			scrapeErrors = append(scrapeErrors, err)
-			// Don't return here - continue with other metrics
-		} else {
-			s.logger.Debug("Successfully scraped failover cluster replica metrics")
-		}
-	} else {
-		s.logger.Debug("Failover cluster replica metrics disabled in configuration")
-	}
-
-	// Scrape failover cluster replica state metrics if enabled
-	if s.config.IsFailoverClusterReplicaStateMetricsEnabled() {
-		s.logger.Debug("Starting failover cluster replica state metrics scraping")
-		scrapeCtx, cancel = context.WithTimeout(ctx, s.config.Timeout)
-		defer cancel()
-		if err := s.failoverClusterScraper.ScrapeFailoverClusterReplicaStateMetrics(scrapeCtx, scopeMetrics); err != nil {
-			s.logger.Error("Failed to scrape failover cluster replica state metrics",
-				zap.Error(err),
-				zap.Duration("timeout", s.config.Timeout))
-			scrapeErrors = append(scrapeErrors, err)
-			// Don't return here - continue with other metrics
-		} else {
-			s.logger.Debug("Successfully scraped failover cluster replica state metrics")
-		}
-	} else {
-		s.logger.Debug("Failover cluster replica state metrics disabled in configuration")
-	}
-
-	// Scrape failover cluster node metrics if enabled
-	if s.config.IsFailoverClusterNodeMetricsEnabled() {
-		s.logger.Debug("Starting failover cluster node metrics scraping")
-		scrapeCtx, cancel = context.WithTimeout(ctx, s.config.Timeout)
-		defer cancel()
-		if err := s.failoverClusterScraper.ScrapeFailoverClusterNodeMetrics(scrapeCtx, scopeMetrics); err != nil {
-			s.logger.Error("Failed to scrape failover cluster node metrics",
-				zap.Error(err),
-				zap.Duration("timeout", s.config.Timeout))
-			scrapeErrors = append(scrapeErrors, err)
-			// Don't return here - continue with other metrics
-		} else {
-			s.logger.Debug("Successfully scraped failover cluster node metrics")
-		}
-	} else {
-		s.logger.Debug("Failover cluster node metrics disabled in configuration")
-	}
-
-	// Scrape availability group health metrics if enabled
-	if s.config.IsFailoverClusterAvailabilityGroupHealthMetricsEnabled() {
-		s.logger.Debug("Starting availability group health metrics scraping")
-		scrapeCtx, cancel = context.WithTimeout(ctx, s.config.Timeout)
-		defer cancel()
-		if err := s.failoverClusterScraper.ScrapeFailoverClusterAvailabilityGroupHealthMetrics(scrapeCtx, scopeMetrics); err != nil {
-			s.logger.Error("Failed to scrape availability group health metrics",
-				zap.Error(err),
-				zap.Duration("timeout", s.config.Timeout))
-			scrapeErrors = append(scrapeErrors, err)
-			// Don't return here - continue with other metrics
-		} else {
-			s.logger.Debug("Successfully scraped availability group health metrics")
-		}
-	} else {
-		s.logger.Debug("Availability group health metrics disabled in configuration")
-	}
-
-	// Scrape availability group configuration metrics if enabled
-	if s.config.IsFailoverClusterAvailabilityGroupMetricsEnabled() {
-		s.logger.Debug("Starting availability group configuration metrics scraping")
-		scrapeCtx, cancel = context.WithTimeout(ctx, s.config.Timeout)
-		defer cancel()
-		if err := s.failoverClusterScraper.ScrapeFailoverClusterAvailabilityGroupMetrics(scrapeCtx, scopeMetrics); err != nil {
-			s.logger.Error("Failed to scrape availability group configuration metrics",
-				zap.Error(err),
-				zap.Duration("timeout", s.config.Timeout))
-			scrapeErrors = append(scrapeErrors, err)
-			// Don't return here - continue with other metrics
-		} else {
-			s.logger.Debug("Successfully scraped availability group configuration metrics")
-		}
-	} else {
-		s.logger.Debug("Availability group configuration metrics disabled in configuration")
-	}
-
-	// Scrape failover cluster performance counter metrics if enabled
-	if s.config.IsFailoverClusterPerformanceCounterMetricsEnabled() {
-		s.logger.Debug("Starting failover cluster performance counter metrics scraping")
-		scrapeCtx, cancel = context.WithTimeout(ctx, s.config.Timeout)
-		defer cancel()
-		if err := s.failoverClusterScraper.ScrapeFailoverClusterPerformanceCounterMetrics(scrapeCtx, scopeMetrics); err != nil {
-			s.logger.Error("Failed to scrape failover cluster performance counter metrics",
-				zap.Error(err),
-				zap.Duration("timeout", s.config.Timeout))
-			scrapeErrors = append(scrapeErrors, err)
-			// Don't return here - continue with other metrics
-		} else {
-			s.logger.Debug("Successfully scraped failover cluster performance counter metrics")
-		}
-	} else {
-		s.logger.Debug("Failover cluster performance counter metrics disabled in configuration")
-	}
-
-	// Scrape cluster properties metrics if enabled
-	if s.config.IsFailoverClusterClusterPropertiesMetricsEnabled() {
-		s.logger.Debug("Starting cluster properties metrics scraping")
-		scrapeCtx, cancel = context.WithTimeout(ctx, s.config.Timeout)
-		defer cancel()
-		if err := s.failoverClusterScraper.ScrapeFailoverClusterClusterPropertiesMetrics(scrapeCtx, scopeMetrics); err != nil {
-			s.logger.Error("Failed to scrape cluster properties metrics",
-				zap.Error(err),
-				zap.Duration("timeout", s.config.Timeout))
-			scrapeErrors = append(scrapeErrors, err)
-			// Don't return here - continue with other metrics
-		} else {
-			s.logger.Debug("Successfully scraped cluster properties metrics")
-		}
-	} else {
-		s.logger.Debug("Cluster properties metrics disabled in configuration")
-	}
-
-	// Scrape database principals metrics if enabled (using granular toggles)
-
-	// Scrape database principals details metrics if enabled
-	if s.config.IsDatabasePrincipalsDetailsMetricsEnabled() {
-		s.logger.Debug("Starting database principals details metrics scraping")
-		scrapeCtx, cancel = context.WithTimeout(ctx, s.config.Timeout)
-		defer cancel()
-		if err := s.databasePrincipalsScraper.ScrapeDatabasePrincipalsMetrics(scrapeCtx, scopeMetrics); err != nil {
-			s.logger.Error("Failed to scrape database principals details metrics",
-				zap.Error(err),
-				zap.Duration("timeout", s.config.Timeout))
-			scrapeErrors = append(scrapeErrors, err)
-			// Don't return here - continue with other metrics
-		} else {
-			s.logger.Debug("Successfully scraped database principals details metrics")
-		}
-	} else {
-		s.logger.Debug("Database principals details metrics disabled in configuration")
-	}
-
-	// Scrape database principals summary metrics if enabled
-	if s.config.IsDatabasePrincipalsSummaryMetricsEnabled() {
-		s.logger.Debug("Starting database principals summary metrics scraping")
-		scrapeCtx, cancel = context.WithTimeout(ctx, s.config.Timeout)
-		defer cancel()
-		if err := s.databasePrincipalsScraper.ScrapeDatabasePrincipalsSummaryMetrics(scrapeCtx, scopeMetrics); err != nil {
-			s.logger.Error("Failed to scrape database principals summary metrics",
-				zap.Error(err),
-				zap.Duration("timeout", s.config.Timeout))
-			scrapeErrors = append(scrapeErrors, err)
-			// Don't return here - continue with other metrics
-		} else {
-			s.logger.Debug("Successfully scraped database principals summary metrics")
-		}
-	} else {
-		s.logger.Debug("Database principals summary metrics disabled in configuration")
-	}
-
-	// Scrape database principals activity metrics if enabled
-	if s.config.IsDatabasePrincipalsActivityMetricsEnabled() {
-		s.logger.Debug("Starting database principals activity metrics scraping")
-		scrapeCtx, cancel = context.WithTimeout(ctx, s.config.Timeout)
-		defer cancel()
-		if err := s.databasePrincipalsScraper.ScrapeDatabasePrincipalActivityMetrics(scrapeCtx, scopeMetrics); err != nil {
-			s.logger.Error("Failed to scrape database principals activity metrics",
-				zap.Error(err),
-				zap.Duration("timeout", s.config.Timeout))
-			scrapeErrors = append(scrapeErrors, err)
-			// Don't return here - continue with other metrics
-		} else {
-			s.logger.Debug("Successfully scraped database principals activity metrics")
-		}
-	} else {
-		s.logger.Debug("Database principals activity metrics disabled in configuration")
-	}
-
-	// Scrape database role membership metrics if enabled (using granular toggles)
-
-	// Scrape database role membership details metrics if enabled
-	if s.config.IsDatabaseRoleMembershipDetailsMetricsEnabled() {
-		s.logger.Debug("Starting database role membership details metrics scraping")
-		scrapeCtx, cancel = context.WithTimeout(ctx, s.config.Timeout)
-		defer cancel()
-		if err := s.databaseRoleMembershipScraper.ScrapeDatabaseRoleMembershipMetrics(scrapeCtx, scopeMetrics); err != nil {
-			s.logger.Error("Failed to scrape database role membership details metrics",
-				zap.Error(err),
-				zap.Duration("timeout", s.config.Timeout))
-			scrapeErrors = append(scrapeErrors, err)
-			// Don't return here - continue with other metrics
-		} else {
-			s.logger.Debug("Successfully scraped database role membership details metrics")
-		}
-	} else {
-		s.logger.Debug("Database role membership details metrics disabled in configuration")
-	}
-
-	// Scrape database role membership summary metrics if enabled
-	if s.config.IsDatabaseRoleMembershipSummaryMetricsEnabled() {
-		s.logger.Debug("Starting database role membership summary metrics scraping")
-		scrapeCtx, cancel = context.WithTimeout(ctx, s.config.Timeout)
-		defer cancel()
-		if err := s.databaseRoleMembershipScraper.ScrapeDatabaseRoleMembershipSummaryMetrics(scrapeCtx, scopeMetrics); err != nil {
-			s.logger.Error("Failed to scrape database role membership summary metrics",
-				zap.Error(err),
-				zap.Duration("timeout", s.config.Timeout))
-			scrapeErrors = append(scrapeErrors, err)
-			// Don't return here - continue with other metrics
-		} else {
-			s.logger.Debug("Successfully scraped database role membership summary metrics")
-		}
-	} else {
-		s.logger.Debug("Database role membership summary metrics disabled in configuration")
-	}
-
-	// Scrape database role hierarchy metrics if enabled
-	if s.config.IsDatabaseRoleHierarchyMetricsEnabled() {
-		s.logger.Debug("Starting database role hierarchy metrics scraping")
-		scrapeCtx, cancel = context.WithTimeout(ctx, s.config.Timeout)
-		defer cancel()
-		if err := s.databaseRoleMembershipScraper.ScrapeDatabaseRoleHierarchyMetrics(scrapeCtx, scopeMetrics); err != nil {
-			s.logger.Error("Failed to scrape database role hierarchy metrics",
-				zap.Error(err),
-				zap.Duration("timeout", s.config.Timeout))
-			scrapeErrors = append(scrapeErrors, err)
-			// Don't return here - continue with other metrics
-		} else {
-			s.logger.Debug("Successfully scraped database role hierarchy metrics")
-		}
-	} else {
-		s.logger.Debug("Database role hierarchy metrics disabled in configuration")
-	}
-
-	// Scrape database role activity metrics if enabled
-	if s.config.IsDatabaseRoleActivityMetricsEnabled() {
-		s.logger.Debug("Starting database role activity metrics scraping")
-		scrapeCtx, cancel = context.WithTimeout(ctx, s.config.Timeout)
-		defer cancel()
-		if err := s.databaseRoleMembershipScraper.ScrapeDatabaseRoleActivityMetrics(scrapeCtx, scopeMetrics); err != nil {
-			s.logger.Error("Failed to scrape database role activity metrics",
-				zap.Error(err),
-				zap.Duration("timeout", s.config.Timeout))
-			scrapeErrors = append(scrapeErrors, err)
-			// Don't return here - continue with other metrics
-		} else {
-			s.logger.Debug("Successfully scraped database role activity metrics")
-		}
-	} else {
-		s.logger.Debug("Database role activity metrics disabled in configuration")
-	}
-
-	// Scrape database role permission matrix metrics if enabled
-	if s.config.IsDatabaseRolePermissionMatrixMetricsEnabled() {
-		s.logger.Debug("Starting database role permission matrix metrics scraping")
-		scrapeCtx, cancel = context.WithTimeout(ctx, s.config.Timeout)
-		defer cancel()
-		if err := s.databaseRoleMembershipScraper.ScrapeDatabaseRolePermissionMatrixMetrics(scrapeCtx, scopeMetrics); err != nil {
-			s.logger.Error("Failed to scrape database role permission matrix metrics",
-				zap.Error(err),
-				zap.Duration("timeout", s.config.Timeout))
-			scrapeErrors = append(scrapeErrors, err)
-			// Don't return here - continue with other metrics
-		} else {
-			s.logger.Debug("Successfully scraped database role permission matrix metrics")
-		}
-	} else {
-		s.logger.Debug("Database role permission matrix metrics disabled in configuration")
->>>>>>> b59fcabd
 	}
 
 	// Log summary of scraping results
