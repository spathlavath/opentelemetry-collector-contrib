// Copyright The OpenTelemetry Authors
// SPDX-License-Identifier: Apache-2.0

package newrelicsqlserverreceiver // import "github.com/open-telemetry/opentelemetry-collector-contrib/receiver/newrelicsqlserverreceiver"

import (
	"context"
	"fmt"
	"time"

	"go.opentelemetry.io/collector/component"
	"go.opentelemetry.io/collector/pdata/pcommon"
	"go.opentelemetry.io/collector/pdata/pmetric"
	"go.opentelemetry.io/collector/receiver"
	"go.uber.org/zap"

	"github.com/open-telemetry/opentelemetry-collector-contrib/receiver/newrelicsqlserverreceiver/models"
	"github.com/open-telemetry/opentelemetry-collector-contrib/receiver/newrelicsqlserverreceiver/queries"
	"github.com/open-telemetry/opentelemetry-collector-contrib/receiver/newrelicsqlserverreceiver/scrapers"
	
)

// sqlServerScraper handles SQL Server metrics collection following nri-mssql patterns
type sqlServerScraper struct {
<<<<<<< HEAD
	connection               *SQLConnection
	config                   *Config
	logger                   *zap.Logger
	startTime                pcommon.Timestamp
	settings                 receiver.Settings
	instanceScraper          *scrapers.InstanceScraper
	queryPerformanceScraper  *scrapers.QueryPerformanceScraper
	//slowQueryScraper  *scrapers.SlowQueryScraper
	engineEdition            int // SQL Server engine edition (0=Unknown, 5=Azure DB, 8=Azure MI)
=======
	connection      *SQLConnection
	config          *Config
	logger          *zap.Logger
	startTime       pcommon.Timestamp
	settings        receiver.Settings
	instanceScraper *scrapers.InstanceScraper
	databaseScraper *scrapers.DatabaseScraper
	engineEdition   int // SQL Server engine edition (0=Unknown, 5=Azure DB, 8=Azure MI)
>>>>>>> 671fcc80
}

// newSqlServerScraper creates a new SQL Server scraper with structured approach
func newSqlServerScraper(settings receiver.Settings, cfg *Config) *sqlServerScraper {
	return &sqlServerScraper{
		config:   cfg,
		logger:   settings.Logger,
		settings: settings,
	}
}

// start initializes the scraper and establishes database connection
func (s *sqlServerScraper) start(ctx context.Context, _ component.Host) error {
	s.logger.Info("Starting New Relic SQL Server receiver")

	connection, err := NewSQLConnection(ctx, s.config, s.logger)
	if err != nil {
		s.logger.Error("Failed to connect to SQL Server", zap.Error(err))
		return err
	}
	s.connection = connection
	s.startTime = pcommon.NewTimestampFromTime(time.Now())

	if err := s.connection.Ping(ctx); err != nil {
		s.logger.Error("Failed to ping SQL Server", zap.Error(err))
		return err
	}

	// Get EngineEdition (following nri-mssql pattern)
	s.engineEdition = 0 // Default to 0 (Unknown)
	s.engineEdition, err = s.detectEngineEdition(ctx)
	if err != nil {
		s.logger.Debug("Failed to get engine edition, using default", zap.Error(err))
		s.engineEdition = queries.StandardSQLServerEngineEdition
	} else {
		s.logger.Info("Detected SQL Server engine edition",
			zap.Int("engine_edition", s.engineEdition),
			zap.String("engine_type", queries.GetEngineTypeName(s.engineEdition)))
	}

	// Initialize instance scraper with engine edition for engine-specific queries
	// Create instance scraper for instance-level metrics
	s.instanceScraper = scrapers.NewInstanceScraper(s.connection, s.logger, s.engineEdition)
	
	// Initialize query performance scraper for blocking sessions and performance monitoring
	s.queryPerformanceScraper = scrapers.NewQueryPerformanceScraper(s.connection, s.logger, s.engineEdition)
	//s.slowQueryScraper = scrapers.NewSlowQueryScraper(s.logger, s.connection)
	

	// Create database scraper for database-level metrics
	s.databaseScraper = scrapers.NewDatabaseScraper(s.connection, s.logger, s.engineEdition)

	s.logger.Info("Successfully connected to SQL Server",
		zap.String("hostname", s.config.Hostname),
		zap.String("port", s.config.Port),
		zap.Int("engine_edition", s.engineEdition),
		zap.String("engine_type", queries.GetEngineTypeName(s.engineEdition)))

	return nil
}

	
	

// shutdown closes the database connection
func (s *sqlServerScraper) shutdown(ctx context.Context) error {
	s.logger.Info("Shutting down New Relic SQL Server receiver")
	if s.connection != nil {
		s.connection.Close()
	}
	return nil
}

// detectEngineEdition detects the SQL Server engine edition following nri-mssql pattern
func (s *sqlServerScraper) detectEngineEdition(ctx context.Context) (int, error) {
	queryFunc := func(query string) (int, error) {
		var results []struct {
			EngineEdition int `db:"EngineEdition"`
		}

		err := s.connection.Query(ctx, &results, query)
		if err != nil {
			return 0, err
		}

		if len(results) == 0 {
			s.logger.Debug("EngineEdition query returned empty output.")
			return 0, nil
		}

		s.logger.Debug("Detected EngineEdition", zap.Int("engine_edition", results[0].EngineEdition))
		return results[0].EngineEdition, nil
	}

	return queries.DetectEngineEdition(queryFunc)
}

// scrape collects SQL Server instance metrics using structured approach
func (s *sqlServerScraper) scrape(ctx context.Context) (pmetric.Metrics, error) {
	s.logger.Debug("Starting SQL Server metrics collection",
		zap.String("hostname", s.config.Hostname),
		zap.String("port", s.config.Port))

	metrics := pmetric.NewMetrics()
	resourceMetrics := metrics.ResourceMetrics().AppendEmpty()

	// Set basic resource attributes
	attrs := resourceMetrics.Resource().Attributes()
	attrs.PutStr("server.address", s.config.Hostname)
	attrs.PutStr("server.port", s.config.Port)
	attrs.PutStr("db.system", "mssql")
	attrs.PutStr("service.name", "sql-server-monitoring")

	// Add instance name if configured
	if s.config.Instance != "" {
		attrs.PutStr("db.instance", s.config.Instance)
	}

	// Collect and add comprehensive system/host information as resource attributes
	if err := s.addSystemInformationAsResourceAttributes(ctx, attrs); err != nil {
		s.logger.Warn("Failed to collect system information, continuing with basic attributes",
			zap.Error(err))
		// Continue with scraping - system info is supplementary
	}

	scopeMetrics := resourceMetrics.ScopeMetrics().AppendEmpty()
	scopeMetrics.Scope().SetName("newrelicsqlserverreceiver")

	// Track scraping errors but continue with partial results
	var scrapeErrors []error

	// Check if connection is still valid before scraping
	if s.connection != nil {
		if err := s.connection.Ping(ctx); err != nil {
			s.logger.Error("Connection health check failed before scraping", zap.Error(err))
			scrapeErrors = append(scrapeErrors, fmt.Errorf("connection health check failed: %w", err))
			// Continue with scraping attempt - connection might recover
		}
	} else {
		s.logger.Error("No database connection available for scraping")
		return metrics, fmt.Errorf("no database connection available")
	}

	// Use structured approach to scrape instance buffer metrics with timeout
	if s.config.IsBufferMetricsEnabled() {
		scrapeCtx, cancel := context.WithTimeout(ctx, s.config.Timeout)
		defer cancel()

		if err := s.instanceScraper.ScrapeInstanceBufferMetrics(scrapeCtx, scopeMetrics); err != nil {
			s.logger.Error("Failed to scrape instance buffer metrics",
				zap.Error(err),
				zap.Duration("timeout", s.config.Timeout))
			scrapeErrors = append(scrapeErrors, err)
			// Don't return here - continue with other metrics if enabled
		} else {
			s.logger.Debug("Successfully scraped instance buffer metrics")
		}
	}

<<<<<<< HEAD
	// Scrape blocking session metrics if query monitoring is enabled
	if s.config.EnableQueryMonitoring {
		scrapeCtx, cancel := context.WithTimeout(ctx, s.config.Timeout)
		defer cancel()

		if err := s.queryPerformanceScraper.ScrapeBlockingSessionMetrics(scrapeCtx, scopeMetrics); err != nil {
			s.logger.Error("Failed to scrape blocking session metrics",
				zap.Error(err),
				zap.Duration("timeout", s.config.Timeout))
			scrapeErrors = append(scrapeErrors, err)
			// Don't return here - continue with other metrics if enabled
		} else {
			s.logger.Debug("Successfully scraped blocking session metrics")
		}
	}

	// Scrape slow query metrics if query monitoring is enabled
	if s.config.EnableQueryMonitoring {
		scrapeCtx, cancel := context.WithTimeout(ctx, s.config.Timeout)
		defer cancel()

		// Use config values for slow query parameters
		intervalSeconds := s.config.QueryMonitoringFetchInterval
		topN := s.config.QueryMonitoringCountThreshold
		elapsedTimeThreshold := s.config.QueryMonitoringResponseTimeThreshold
		textTruncateLimit := 4094 // Default text truncate limit from nri-mssql

		if err := s.queryPerformanceScraper.ScrapeSlowQueryMetrics(scrapeCtx, scopeMetrics, intervalSeconds, topN, elapsedTimeThreshold, textTruncateLimit); err != nil {
			s.logger.Error("Failed to scrape slow query metrics",
				zap.Error(err),
				zap.Duration("timeout", s.config.Timeout),
				zap.Int("interval_seconds", intervalSeconds),
				zap.Int("top_n", topN),
				zap.Int("elapsed_time_threshold", elapsedTimeThreshold),
				zap.Int("text_truncate_limit", textTruncateLimit))
			scrapeErrors = append(scrapeErrors, err)
			// Don't return here - continue with other metrics if enabled
		} else {
			s.logger.Debug("Successfully scraped slow query metrics",
				zap.Int("interval_seconds", intervalSeconds),
				zap.Int("top_n", topN),
				zap.Int("elapsed_time_threshold", elapsedTimeThreshold),
				zap.Int("text_truncate_limit", textTruncateLimit))
		}
	}

// 	if s.config.EnableQueryMonitoring {
//     scrapeCtx, cancel := context.WithTimeout(ctx, s.config.Timeout)
//     defer cancel()

//     if err := s.slowQueryScraper.ScrapeSlowQueryMetrics(scrapeCtx, scopeMetrics); err != nil {
//         s.logger.Error("Failed to scrape slow query metrics",
//             zap.Error(err),
//             zap.Duration("timeout", s.config.Timeout))
//         scrapeErrors = append(scrapeErrors, err)
//     } else {
//         s.logger.Debug("Successfully scraped slow query metrics")
//     }
// }
=======
	// Scrape database-level buffer pool metrics (bufferpool.sizePerDatabaseInBytes)
	if s.config.IsBufferMetricsEnabled() {
		scrapeCtx, cancel := context.WithTimeout(ctx, s.config.Timeout)
		defer cancel()

		if err := s.databaseScraper.ScrapeDatabaseBufferMetrics(scrapeCtx, scopeMetrics); err != nil {
			s.logger.Error("Failed to scrape database buffer metrics",
				zap.Error(err),
				zap.Duration("timeout", s.config.Timeout))
			scrapeErrors = append(scrapeErrors, err)
			// Don't return here - continue with other metrics
		} else {
			s.logger.Debug("Successfully scraped database buffer metrics")
		}
	}

	// Scrape database-level disk metrics (maxDiskSizeInBytes)
	s.logger.Debug("Checking disk metrics configuration",
		zap.Bool("enable_disk_metrics_in_bytes", s.config.EnableDiskMetricsInBytes))

	if s.config.IsDiskMetricsInBytesEnabled() {
		s.logger.Debug("Starting database disk metrics scraping")
		scrapeCtx, cancel := context.WithTimeout(ctx, s.config.Timeout)
		defer cancel()

		if err := s.databaseScraper.ScrapeDatabaseDiskMetrics(scrapeCtx, scopeMetrics); err != nil {
			s.logger.Error("Failed to scrape database disk metrics",
				zap.Error(err),
				zap.Duration("timeout", s.config.Timeout))
			scrapeErrors = append(scrapeErrors, err)
			// Don't return here - continue with other metrics
		} else {
			s.logger.Debug("Successfully scraped database disk metrics")
		}
	} else {
		s.logger.Debug("Database disk metrics disabled in configuration")
	}

	// Scrape database-level IO metrics (io.stallInMilliseconds)
	if s.config.IsIOMetricsEnabled() {
		s.logger.Debug("Starting database IO metrics scraping")
		scrapeCtx, cancel := context.WithTimeout(ctx, s.config.Timeout)
		defer cancel()

		if err := s.databaseScraper.ScrapeDatabaseIOMetrics(scrapeCtx, scopeMetrics); err != nil {
			s.logger.Error("Failed to scrape database IO metrics",
				zap.Error(err),
				zap.Duration("timeout", s.config.Timeout))
			scrapeErrors = append(scrapeErrors, err)
			// Don't return here - continue with other metrics
		} else {
			s.logger.Debug("Successfully scraped database IO metrics")
		}
	} else {
		s.logger.Debug("Database IO metrics disabled in configuration")
	}

	// Scrape database-level log growth metrics (log.transactionGrowth)
	if s.config.IsLogGrowthMetricsEnabled() {
		s.logger.Debug("Starting database log growth metrics scraping")
		scrapeCtx, cancel := context.WithTimeout(ctx, s.config.Timeout)
		defer cancel()

		if err := s.databaseScraper.ScrapeDatabaseLogGrowthMetrics(scrapeCtx, scopeMetrics); err != nil {
			s.logger.Error("Failed to scrape database log growth metrics",
				zap.Error(err),
				zap.Duration("timeout", s.config.Timeout))
			scrapeErrors = append(scrapeErrors, err)
			// Don't return here - continue with other metrics
		} else {
			s.logger.Debug("Successfully scraped database log growth metrics")
		}
	} else {
		s.logger.Debug("Database log growth metrics disabled in configuration")
	}

	// Scrape database-level page file metrics (pageFileAvailable)
	if s.config.IsPageFileMetricsEnabled() {
		s.logger.Debug("Starting database page file metrics scraping")
		scrapeCtx, cancel := context.WithTimeout(ctx, s.config.Timeout)
		defer cancel()

		if err := s.databaseScraper.ScrapeDatabasePageFileMetrics(scrapeCtx, scopeMetrics); err != nil {
			s.logger.Error("Failed to scrape database page file metrics",
				zap.Error(err),
				zap.Duration("timeout", s.config.Timeout))
			scrapeErrors = append(scrapeErrors, err)
			// Don't return here - continue with other metrics
		} else {
			s.logger.Debug("Successfully scraped database page file metrics")
		}
	} else {
		s.logger.Debug("Database page file metrics disabled in configuration")
	}

	// Scrape database-level page file total metrics (pageFileTotal)
	if s.config.IsPageFileTotalMetricsEnabled() {
		s.logger.Debug("Starting database page file total metrics scraping")
		scrapeCtx, cancel := context.WithTimeout(ctx, s.config.Timeout)
		defer cancel()

		if err := s.databaseScraper.ScrapeDatabasePageFileTotalMetrics(scrapeCtx, scopeMetrics); err != nil {
			s.logger.Error("Failed to scrape database page file total metrics",
				zap.Error(err),
				zap.Duration("timeout", s.config.Timeout))
			scrapeErrors = append(scrapeErrors, err)
			// Don't return here - continue with other metrics
		} else {
			s.logger.Debug("Successfully scraped database page file total metrics")
		}
	} else {
		s.logger.Debug("Database page file total metrics disabled in configuration")
	}

	// Scrape instance-level memory metrics (memoryTotal, memoryAvailable, memoryUtilization)
	if s.config.IsMemoryMetricsEnabled() || s.config.IsMemoryTotalMetricsEnabled() || s.config.IsMemoryAvailableMetricsEnabled() || s.config.IsMemoryUtilizationMetricsEnabled() {
		s.logger.Debug("Starting database memory metrics scraping")
		scrapeCtx, cancel := context.WithTimeout(ctx, s.config.Timeout)
		defer cancel()

		if err := s.databaseScraper.ScrapeDatabaseMemoryMetrics(scrapeCtx, scopeMetrics); err != nil {
			s.logger.Error("Failed to scrape database memory metrics",
				zap.Error(err),
				zap.Duration("timeout", s.config.Timeout))
			scrapeErrors = append(scrapeErrors, err)
			// Don't return here - continue with other metrics
		} else {
			s.logger.Debug("Successfully scraped database memory metrics")
		}
	} else {
		s.logger.Debug("Database memory metrics disabled in configuration")
	}
>>>>>>> 671fcc80

	// Log summary of scraping results
	if len(scrapeErrors) > 0 {
		s.logger.Warn("Completed scraping with errors",
			zap.Int("error_count", len(scrapeErrors)),
			zap.Int("metrics_collected", scopeMetrics.Metrics().Len()))

		// Return the first error but with partial metrics
		return metrics, scrapeErrors[0]
	}

	s.logger.Debug("Successfully completed SQL Server metrics collection",
		zap.Int("metrics_collected", scopeMetrics.Metrics().Len()))

	return metrics, nil
}

// addSystemInformationAsResourceAttributes collects system/host information and adds it as resource attributes
// This ensures that all metrics sent by the scraper include comprehensive host context
func (s *sqlServerScraper) addSystemInformationAsResourceAttributes(ctx context.Context, attrs pcommon.Map) error {
	// Collect system information using the main scraper
	systemInfo, err := s.CollectSystemInformation(ctx)
	if err != nil {
		return fmt.Errorf("failed to collect system information: %w", err)
	}

	// Add SQL Server instance information
	if systemInfo.ServerName != nil && *systemInfo.ServerName != "" {
		attrs.PutStr("sql.instance_name", *systemInfo.ServerName)
	}
	if systemInfo.ComputerName != nil && *systemInfo.ComputerName != "" {
		attrs.PutStr("host.name", *systemInfo.ComputerName)
	}
	if systemInfo.ServiceName != nil && *systemInfo.ServiceName != "" {
		attrs.PutStr("sql.service_name", *systemInfo.ServiceName)
	}

	// Add SQL Server edition and version information
	if systemInfo.Edition != nil && *systemInfo.Edition != "" {
		attrs.PutStr("sql.edition", *systemInfo.Edition)
	}
	if systemInfo.EngineEdition != nil {
		attrs.PutInt("sql.engine_edition", int64(*systemInfo.EngineEdition))
	}
	if systemInfo.ProductVersion != nil && *systemInfo.ProductVersion != "" {
		attrs.PutStr("sql.version", *systemInfo.ProductVersion)
	}
	if systemInfo.VersionDesc != nil && *systemInfo.VersionDesc != "" {
		attrs.PutStr("sql.version_description", *systemInfo.VersionDesc)
	}

	// Add hardware information
	if systemInfo.CPUCount != nil {
		attrs.PutInt("host.cpu.count", int64(*systemInfo.CPUCount))
	}
	if systemInfo.ServerMemoryKB != nil {
		attrs.PutInt("host.memory.total_kb", *systemInfo.ServerMemoryKB)
	}
	if systemInfo.AvailableMemoryKB != nil {
		attrs.PutInt("host.memory.available_kb", *systemInfo.AvailableMemoryKB)
	}

	// Add instance configuration
	if systemInfo.IsClustered != nil {
		attrs.PutBool("sql.is_clustered", *systemInfo.IsClustered)
	}
	if systemInfo.IsHadrEnabled != nil {
		attrs.PutBool("sql.is_hadr_enabled", *systemInfo.IsHadrEnabled)
	}
	if systemInfo.Uptime != nil {
		attrs.PutInt("sql.uptime_minutes", int64(*systemInfo.Uptime))
	}
	if systemInfo.ComputerUptime != nil {
		attrs.PutInt("host.uptime_seconds", int64(*systemInfo.ComputerUptime))
	}

	// Add network configuration
	if systemInfo.Port != nil && *systemInfo.Port != "" {
		attrs.PutStr("sql.port", *systemInfo.Port)
	}
	if systemInfo.PortType != nil && *systemInfo.PortType != "" {
		attrs.PutStr("sql.port_type", *systemInfo.PortType)
	}
	if systemInfo.ForceEncryption != nil {
		attrs.PutBool("sql.force_encryption", *systemInfo.ForceEncryption != 0)
	}

	s.logger.Debug("Successfully added system information as resource attributes",
		zap.String("host_name", getStringValueFromMap(systemInfo.ComputerName)),
		zap.String("sql_instance", getStringValueFromMap(systemInfo.ServerName)),
		zap.String("sql_edition", getStringValueFromMap(systemInfo.Edition)),
		zap.Int("cpu_count", getIntValueFromMap(systemInfo.CPUCount)),
		zap.Bool("is_clustered", getBoolValueFromMap(systemInfo.IsClustered)))

	return nil
}

// Helper functions to safely extract values from pointers for logging
func getStringValueFromMap(ptr *string) string {
	if ptr != nil {
		return *ptr
	}
	return ""
}

func getIntValueFromMap(ptr *int) int {
	if ptr != nil {
		return *ptr
	}
	return 0
}

func getInt64ValueFromMap(ptr *int64) int64 {
	if ptr != nil {
		return *ptr
	}
	return 0
}

func getBoolValueFromMap(ptr *bool) bool {
	if ptr != nil {
		return *ptr
	}
	return false
}

// CollectSystemInformation retrieves comprehensive system and host information
// This information should be included as resource attributes with all metrics
func (s *sqlServerScraper) CollectSystemInformation(ctx context.Context) (*models.SystemInformation, error) {
	s.logger.Debug("Collecting SQL Server system and host information")

	var results []models.SystemInformation
	if err := s.connection.Query(ctx, &results, queries.SystemInformationQuery); err != nil {
		s.logger.Error("Failed to execute system information query",
			zap.Error(err),
			zap.String("query", queries.TruncateQuery(queries.SystemInformationQuery, 100)),
			zap.Int("engine_edition", s.engineEdition))
		return nil, fmt.Errorf("failed to execute system information query: %w", err)
	}

	if len(results) == 0 {
		s.logger.Warn("No results returned from system information query - SQL Server may not be ready")
		return nil, fmt.Errorf("no results returned from system information query")
	}

	if len(results) > 1 {
		s.logger.Warn("Multiple results returned from system information query",
			zap.Int("result_count", len(results)))
	}

	result := results[0]

	// Log collected system information for debugging
	s.logger.Info("Successfully collected system information",
		zap.String("server_name", getStringValueFromMap(result.ServerName)),
		zap.String("computer_name", getStringValueFromMap(result.ComputerName)),
		zap.String("edition", getStringValueFromMap(result.Edition)),
		zap.Int("engine_edition", getIntValueFromMap(result.EngineEdition)),
		zap.String("product_version", getStringValueFromMap(result.ProductVersion)),
		zap.Int("cpu_count", getIntValueFromMap(result.CPUCount)),
		zap.Int64("server_memory_kb", getInt64ValueFromMap(result.ServerMemoryKB)),
		zap.Bool("is_clustered", getBoolValueFromMap(result.IsClustered)),
		zap.Bool("is_hadr_enabled", getBoolValueFromMap(result.IsHadrEnabled)))

	return &result, nil
}<|MERGE_RESOLUTION|>--- conflicted
+++ resolved
@@ -22,7 +22,6 @@
 
 // sqlServerScraper handles SQL Server metrics collection following nri-mssql patterns
 type sqlServerScraper struct {
-<<<<<<< HEAD
 	connection               *SQLConnection
 	config                   *Config
 	logger                   *zap.Logger
@@ -31,17 +30,8 @@
 	instanceScraper          *scrapers.InstanceScraper
 	queryPerformanceScraper  *scrapers.QueryPerformanceScraper
 	//slowQueryScraper  *scrapers.SlowQueryScraper
+	databaseScraper *scrapers.DatabaseScraper
 	engineEdition            int // SQL Server engine edition (0=Unknown, 5=Azure DB, 8=Azure MI)
-=======
-	connection      *SQLConnection
-	config          *Config
-	logger          *zap.Logger
-	startTime       pcommon.Timestamp
-	settings        receiver.Settings
-	instanceScraper *scrapers.InstanceScraper
-	databaseScraper *scrapers.DatabaseScraper
-	engineEdition   int // SQL Server engine edition (0=Unknown, 5=Azure DB, 8=Azure MI)
->>>>>>> 671fcc80
 }
 
 // newSqlServerScraper creates a new SQL Server scraper with structured approach
@@ -85,14 +75,14 @@
 	// Initialize instance scraper with engine edition for engine-specific queries
 	// Create instance scraper for instance-level metrics
 	s.instanceScraper = scrapers.NewInstanceScraper(s.connection, s.logger, s.engineEdition)
+
+	// Create database scraper for database-level metrics
+	s.databaseScraper = scrapers.NewDatabaseScraper(s.connection, s.logger, s.engineEdition)
 	
 	// Initialize query performance scraper for blocking sessions and performance monitoring
 	s.queryPerformanceScraper = scrapers.NewQueryPerformanceScraper(s.connection, s.logger, s.engineEdition)
 	//s.slowQueryScraper = scrapers.NewSlowQueryScraper(s.logger, s.connection)
 	
-
-	// Create database scraper for database-level metrics
-	s.databaseScraper = scrapers.NewDatabaseScraper(s.connection, s.logger, s.engineEdition)
 
 	s.logger.Info("Successfully connected to SQL Server",
 		zap.String("hostname", s.config.Hostname),
@@ -201,7 +191,139 @@
 		}
 	}
 
-<<<<<<< HEAD
+	// Scrape database-level buffer pool metrics (bufferpool.sizePerDatabaseInBytes)
+	if s.config.IsBufferMetricsEnabled() {
+		scrapeCtx, cancel := context.WithTimeout(ctx, s.config.Timeout)
+		defer cancel()
+
+		if err := s.databaseScraper.ScrapeDatabaseBufferMetrics(scrapeCtx, scopeMetrics); err != nil {
+			s.logger.Error("Failed to scrape database buffer metrics",
+				zap.Error(err),
+				zap.Duration("timeout", s.config.Timeout))
+			scrapeErrors = append(scrapeErrors, err)
+			// Don't return here - continue with other metrics
+		} else {
+			s.logger.Debug("Successfully scraped database buffer metrics")
+		}
+	}
+
+	// Scrape database-level disk metrics (maxDiskSizeInBytes)
+	s.logger.Debug("Checking disk metrics configuration",
+		zap.Bool("enable_disk_metrics_in_bytes", s.config.EnableDiskMetricsInBytes))
+
+	if s.config.IsDiskMetricsInBytesEnabled() {
+		s.logger.Debug("Starting database disk metrics scraping")
+		scrapeCtx, cancel := context.WithTimeout(ctx, s.config.Timeout)
+		defer cancel()
+
+		if err := s.databaseScraper.ScrapeDatabaseDiskMetrics(scrapeCtx, scopeMetrics); err != nil {
+			s.logger.Error("Failed to scrape database disk metrics",
+				zap.Error(err),
+				zap.Duration("timeout", s.config.Timeout))
+			scrapeErrors = append(scrapeErrors, err)
+			// Don't return here - continue with other metrics
+		} else {
+			s.logger.Debug("Successfully scraped database disk metrics")
+		}
+	} else {
+		s.logger.Debug("Database disk metrics disabled in configuration")
+	}
+
+	// Scrape database-level IO metrics (io.stallInMilliseconds)
+	if s.config.IsIOMetricsEnabled() {
+		s.logger.Debug("Starting database IO metrics scraping")
+		scrapeCtx, cancel := context.WithTimeout(ctx, s.config.Timeout)
+		defer cancel()
+
+		if err := s.databaseScraper.ScrapeDatabaseIOMetrics(scrapeCtx, scopeMetrics); err != nil {
+			s.logger.Error("Failed to scrape database IO metrics",
+				zap.Error(err),
+				zap.Duration("timeout", s.config.Timeout))
+			scrapeErrors = append(scrapeErrors, err)
+			// Don't return here - continue with other metrics
+		} else {
+			s.logger.Debug("Successfully scraped database IO metrics")
+		}
+	} else {
+		s.logger.Debug("Database IO metrics disabled in configuration")
+	}
+
+	// Scrape database-level log growth metrics (log.transactionGrowth)
+	if s.config.IsLogGrowthMetricsEnabled() {
+		s.logger.Debug("Starting database log growth metrics scraping")
+		scrapeCtx, cancel := context.WithTimeout(ctx, s.config.Timeout)
+		defer cancel()
+
+		if err := s.databaseScraper.ScrapeDatabaseLogGrowthMetrics(scrapeCtx, scopeMetrics); err != nil {
+			s.logger.Error("Failed to scrape database log growth metrics",
+				zap.Error(err),
+				zap.Duration("timeout", s.config.Timeout))
+			scrapeErrors = append(scrapeErrors, err)
+			// Don't return here - continue with other metrics
+		} else {
+			s.logger.Debug("Successfully scraped database log growth metrics")
+		}
+	} else {
+		s.logger.Debug("Database log growth metrics disabled in configuration")
+	}
+
+	// Scrape database-level page file metrics (pageFileAvailable)
+	if s.config.IsPageFileMetricsEnabled() {
+		s.logger.Debug("Starting database page file metrics scraping")
+		scrapeCtx, cancel := context.WithTimeout(ctx, s.config.Timeout)
+		defer cancel()
+
+		if err := s.databaseScraper.ScrapeDatabasePageFileMetrics(scrapeCtx, scopeMetrics); err != nil {
+			s.logger.Error("Failed to scrape database page file metrics",
+				zap.Error(err),
+				zap.Duration("timeout", s.config.Timeout))
+			scrapeErrors = append(scrapeErrors, err)
+			// Don't return here - continue with other metrics
+		} else {
+			s.logger.Debug("Successfully scraped database page file metrics")
+		}
+	} else {
+		s.logger.Debug("Database page file metrics disabled in configuration")
+	}
+
+	// Scrape database-level page file total metrics (pageFileTotal)
+	if s.config.IsPageFileTotalMetricsEnabled() {
+		s.logger.Debug("Starting database page file total metrics scraping")
+		scrapeCtx, cancel := context.WithTimeout(ctx, s.config.Timeout)
+		defer cancel()
+
+		if err := s.databaseScraper.ScrapeDatabasePageFileTotalMetrics(scrapeCtx, scopeMetrics); err != nil {
+			s.logger.Error("Failed to scrape database page file total metrics",
+				zap.Error(err),
+				zap.Duration("timeout", s.config.Timeout))
+			scrapeErrors = append(scrapeErrors, err)
+			// Don't return here - continue with other metrics
+		} else {
+			s.logger.Debug("Successfully scraped database page file total metrics")
+		}
+	} else {
+		s.logger.Debug("Database page file total metrics disabled in configuration")
+	}
+
+	// Scrape instance-level memory metrics (memoryTotal, memoryAvailable, memoryUtilization)
+	if s.config.IsMemoryMetricsEnabled() || s.config.IsMemoryTotalMetricsEnabled() || s.config.IsMemoryAvailableMetricsEnabled() || s.config.IsMemoryUtilizationMetricsEnabled() {
+		s.logger.Debug("Starting database memory metrics scraping")
+		scrapeCtx, cancel := context.WithTimeout(ctx, s.config.Timeout)
+		defer cancel()
+
+		if err := s.databaseScraper.ScrapeDatabaseMemoryMetrics(scrapeCtx, scopeMetrics); err != nil {
+			s.logger.Error("Failed to scrape database memory metrics",
+				zap.Error(err),
+				zap.Duration("timeout", s.config.Timeout))
+			scrapeErrors = append(scrapeErrors, err)
+			// Don't return here - continue with other metrics
+		} else {
+			s.logger.Debug("Successfully scraped database memory metrics")
+		}
+	} else {
+		s.logger.Debug("Database memory metrics disabled in configuration")
+	}
+
 	// Scrape blocking session metrics if query monitoring is enabled
 	if s.config.EnableQueryMonitoring {
 		scrapeCtx, cancel := context.WithTimeout(ctx, s.config.Timeout)
@@ -261,140 +383,6 @@
 //         s.logger.Debug("Successfully scraped slow query metrics")
 //     }
 // }
-=======
-	// Scrape database-level buffer pool metrics (bufferpool.sizePerDatabaseInBytes)
-	if s.config.IsBufferMetricsEnabled() {
-		scrapeCtx, cancel := context.WithTimeout(ctx, s.config.Timeout)
-		defer cancel()
-
-		if err := s.databaseScraper.ScrapeDatabaseBufferMetrics(scrapeCtx, scopeMetrics); err != nil {
-			s.logger.Error("Failed to scrape database buffer metrics",
-				zap.Error(err),
-				zap.Duration("timeout", s.config.Timeout))
-			scrapeErrors = append(scrapeErrors, err)
-			// Don't return here - continue with other metrics
-		} else {
-			s.logger.Debug("Successfully scraped database buffer metrics")
-		}
-	}
-
-	// Scrape database-level disk metrics (maxDiskSizeInBytes)
-	s.logger.Debug("Checking disk metrics configuration",
-		zap.Bool("enable_disk_metrics_in_bytes", s.config.EnableDiskMetricsInBytes))
-
-	if s.config.IsDiskMetricsInBytesEnabled() {
-		s.logger.Debug("Starting database disk metrics scraping")
-		scrapeCtx, cancel := context.WithTimeout(ctx, s.config.Timeout)
-		defer cancel()
-
-		if err := s.databaseScraper.ScrapeDatabaseDiskMetrics(scrapeCtx, scopeMetrics); err != nil {
-			s.logger.Error("Failed to scrape database disk metrics",
-				zap.Error(err),
-				zap.Duration("timeout", s.config.Timeout))
-			scrapeErrors = append(scrapeErrors, err)
-			// Don't return here - continue with other metrics
-		} else {
-			s.logger.Debug("Successfully scraped database disk metrics")
-		}
-	} else {
-		s.logger.Debug("Database disk metrics disabled in configuration")
-	}
-
-	// Scrape database-level IO metrics (io.stallInMilliseconds)
-	if s.config.IsIOMetricsEnabled() {
-		s.logger.Debug("Starting database IO metrics scraping")
-		scrapeCtx, cancel := context.WithTimeout(ctx, s.config.Timeout)
-		defer cancel()
-
-		if err := s.databaseScraper.ScrapeDatabaseIOMetrics(scrapeCtx, scopeMetrics); err != nil {
-			s.logger.Error("Failed to scrape database IO metrics",
-				zap.Error(err),
-				zap.Duration("timeout", s.config.Timeout))
-			scrapeErrors = append(scrapeErrors, err)
-			// Don't return here - continue with other metrics
-		} else {
-			s.logger.Debug("Successfully scraped database IO metrics")
-		}
-	} else {
-		s.logger.Debug("Database IO metrics disabled in configuration")
-	}
-
-	// Scrape database-level log growth metrics (log.transactionGrowth)
-	if s.config.IsLogGrowthMetricsEnabled() {
-		s.logger.Debug("Starting database log growth metrics scraping")
-		scrapeCtx, cancel := context.WithTimeout(ctx, s.config.Timeout)
-		defer cancel()
-
-		if err := s.databaseScraper.ScrapeDatabaseLogGrowthMetrics(scrapeCtx, scopeMetrics); err != nil {
-			s.logger.Error("Failed to scrape database log growth metrics",
-				zap.Error(err),
-				zap.Duration("timeout", s.config.Timeout))
-			scrapeErrors = append(scrapeErrors, err)
-			// Don't return here - continue with other metrics
-		} else {
-			s.logger.Debug("Successfully scraped database log growth metrics")
-		}
-	} else {
-		s.logger.Debug("Database log growth metrics disabled in configuration")
-	}
-
-	// Scrape database-level page file metrics (pageFileAvailable)
-	if s.config.IsPageFileMetricsEnabled() {
-		s.logger.Debug("Starting database page file metrics scraping")
-		scrapeCtx, cancel := context.WithTimeout(ctx, s.config.Timeout)
-		defer cancel()
-
-		if err := s.databaseScraper.ScrapeDatabasePageFileMetrics(scrapeCtx, scopeMetrics); err != nil {
-			s.logger.Error("Failed to scrape database page file metrics",
-				zap.Error(err),
-				zap.Duration("timeout", s.config.Timeout))
-			scrapeErrors = append(scrapeErrors, err)
-			// Don't return here - continue with other metrics
-		} else {
-			s.logger.Debug("Successfully scraped database page file metrics")
-		}
-	} else {
-		s.logger.Debug("Database page file metrics disabled in configuration")
-	}
-
-	// Scrape database-level page file total metrics (pageFileTotal)
-	if s.config.IsPageFileTotalMetricsEnabled() {
-		s.logger.Debug("Starting database page file total metrics scraping")
-		scrapeCtx, cancel := context.WithTimeout(ctx, s.config.Timeout)
-		defer cancel()
-
-		if err := s.databaseScraper.ScrapeDatabasePageFileTotalMetrics(scrapeCtx, scopeMetrics); err != nil {
-			s.logger.Error("Failed to scrape database page file total metrics",
-				zap.Error(err),
-				zap.Duration("timeout", s.config.Timeout))
-			scrapeErrors = append(scrapeErrors, err)
-			// Don't return here - continue with other metrics
-		} else {
-			s.logger.Debug("Successfully scraped database page file total metrics")
-		}
-	} else {
-		s.logger.Debug("Database page file total metrics disabled in configuration")
-	}
-
-	// Scrape instance-level memory metrics (memoryTotal, memoryAvailable, memoryUtilization)
-	if s.config.IsMemoryMetricsEnabled() || s.config.IsMemoryTotalMetricsEnabled() || s.config.IsMemoryAvailableMetricsEnabled() || s.config.IsMemoryUtilizationMetricsEnabled() {
-		s.logger.Debug("Starting database memory metrics scraping")
-		scrapeCtx, cancel := context.WithTimeout(ctx, s.config.Timeout)
-		defer cancel()
-
-		if err := s.databaseScraper.ScrapeDatabaseMemoryMetrics(scrapeCtx, scopeMetrics); err != nil {
-			s.logger.Error("Failed to scrape database memory metrics",
-				zap.Error(err),
-				zap.Duration("timeout", s.config.Timeout))
-			scrapeErrors = append(scrapeErrors, err)
-			// Don't return here - continue with other metrics
-		} else {
-			s.logger.Debug("Successfully scraped database memory metrics")
-		}
-	} else {
-		s.logger.Debug("Database memory metrics disabled in configuration")
-	}
->>>>>>> 671fcc80
 
 	// Log summary of scraping results
 	if len(scrapeErrors) > 0 {
