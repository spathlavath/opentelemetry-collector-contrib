// Copyright The OpenTelemetry Authors
// SPDX-License-Identifier: Apache-2.0

package newrelicoraclereceiver // import "github.com/open-telemetry/opentelemetry-collector-contrib/receiver/newrelicoraclereceiver"

import (
	"context"
	"database/sql"
	"fmt"
	"sync"
	"time"

	"go.opentelemetry.io/collector/component"
	"go.opentelemetry.io/collector/pdata/pcommon"
	"go.opentelemetry.io/collector/pdata/pmetric"
	"go.opentelemetry.io/collector/scraper"
	"go.opentelemetry.io/collector/scraper/scrapererror"
	"go.opentelemetry.io/collector/scraper/scraperhelper"
	"go.uber.org/multierr"
	"go.uber.org/zap"

	"github.com/open-telemetry/opentelemetry-collector-contrib/receiver/newrelicoraclereceiver/internal/metadata"
	"github.com/open-telemetry/opentelemetry-collector-contrib/receiver/newrelicoraclereceiver/scrapers"
)

const (
	// keepalive for connection
	keepAlive = 30 * time.Second
)

// ScraperFunc represents a function that scrapes metrics and returns errors
type ScraperFunc func(context.Context) []error

type dbProviderFunc func() (*sql.DB, error)

type newRelicOracleScraper struct {
	// Keep session scraper and add tablespace scraper and core scraper
<<<<<<< HEAD
	sessionScraper           *scrapers.SessionScraper
	tablespaceScraper        *scrapers.TablespaceScraper
	coreScraper              *scrapers.CoreScraper
	pdbScraper               *scrapers.PdbScraper
	systemScraper            *scrapers.SystemScraper
	slowQueriesScraper       *scrapers.SlowQueriesScraper
	individualQueriesScraper *scrapers.IndividualQueriesScraper
=======
	sessionScraper     *scrapers.SessionScraper
	tablespaceScraper  *scrapers.TablespaceScraper
	coreScraper        *scrapers.CoreScraper
	pdbScraper         *scrapers.PdbScraper
	systemScraper      *scrapers.SystemScraper
	slowQueriesScraper *scrapers.SlowQueriesScraper
	blockingScraper    *scrapers.BlockingScraper
	waitEventsScraper  *scrapers.WaitEventsScraper
>>>>>>> a770ad36

	db                   *sql.DB
	mb                   *metadata.MetricsBuilder
	dbProviderFunc       dbProviderFunc
	logger               *zap.Logger
	instanceName         string
	hostName             string
	scrapeCfg            scraperhelper.ControllerConfig
	startTime            pcommon.Timestamp
	metricsBuilderConfig metadata.MetricsBuilderConfig
}

func newScraper(metricsBuilder *metadata.MetricsBuilder, metricsBuilderConfig metadata.MetricsBuilderConfig, scrapeCfg scraperhelper.ControllerConfig, logger *zap.Logger, providerFunc dbProviderFunc, instanceName, hostName string) (scraper.Metrics, error) {
	s := &newRelicOracleScraper{
		mb:                   metricsBuilder,
		dbProviderFunc:       providerFunc,
		logger:               logger,
		scrapeCfg:            scrapeCfg,
		metricsBuilderConfig: metricsBuilderConfig,
		instanceName:         instanceName,
		hostName:             hostName,
	}
	return scraper.NewMetrics(s.scrape, scraper.WithShutdown(s.shutdown), scraper.WithStart(s.start))
}

func (s *newRelicOracleScraper) start(context.Context, component.Host) error {
	s.startTime = pcommon.NewTimestampFromTime(time.Now())
	var err error
	s.db, err = s.dbProviderFunc()
	if err != nil {
		return fmt.Errorf("failed to open db connection: %w", err)
	}

	// Initialize session scraper with direct DB connection
	s.sessionScraper = scrapers.NewSessionScraper(s.db, s.mb, s.logger, s.instanceName, s.metricsBuilderConfig)

	// Initialize tablespace scraper with direct DB connection
	s.tablespaceScraper = scrapers.NewTablespaceScraper(s.db, s.mb, s.logger, s.instanceName, s.metricsBuilderConfig)

	// Initialize core scraper with direct DB connection
	s.coreScraper = scrapers.NewCoreScraper(s.db, s.mb, s.logger, s.instanceName, s.metricsBuilderConfig)

	// Initialize PDB scraper with direct DB connection
	s.pdbScraper = scrapers.NewPdbScraper(s.db, s.mb, s.logger, s.instanceName, s.metricsBuilderConfig)

	// Initialize system scraper with direct DB connection
	s.systemScraper = scrapers.NewSystemScraper(s.db, s.mb, s.logger, s.instanceName, s.metricsBuilderConfig)

	// Initialize slow queries scraper with direct DB connection
	s.slowQueriesScraper = scrapers.NewSlowQueriesScraper(s.db, s.mb, s.logger, s.instanceName, s.metricsBuilderConfig)

<<<<<<< HEAD
	// Initialize individual queries scraper with direct DB connection
	s.individualQueriesScraper = scrapers.NewIndividualQueriesScraper(s.db, s.mb, s.logger, s.instanceName, s.metricsBuilderConfig)
=======
	// Initialize blocking scraper with direct DB connection
	s.blockingScraper = scrapers.NewBlockingScraper(s.db, s.mb, s.logger, s.instanceName, s.metricsBuilderConfig)
	// Initialize wait events scraper with direct DB connection
	s.waitEventsScraper = scrapers.NewWaitEventsScraper(s.db, s.mb, s.logger, s.instanceName, s.metricsBuilderConfig)
>>>>>>> a770ad36

	return nil
}

func (s *newRelicOracleScraper) scrape(ctx context.Context) (pmetric.Metrics, error) {
	s.logger.Debug("Begin New Relic Oracle scrape")

	// Create context with timeout for the entire scrape operation
	scrapeCtx, cancel := context.WithTimeout(ctx, s.scrapeCfg.Timeout)
	defer cancel()

	// Channel to collect errors from concurrent scrapers
	const maxErrors = 100 // Buffer size to prevent blocking
	errChan := make(chan error, maxErrors)

	// WaitGroup to coordinate concurrent scrapers
	var wg sync.WaitGroup

	// First execute slow queries scraper to get query IDs
	s.logger.Debug("Starting slow queries scraper to get query IDs")
	queryIDs, slowQueryErrs := s.slowQueriesScraper.ScrapeSlowQueries(scrapeCtx)

	s.logger.Info("Slow queries scraper completed",
		zap.Int("query_ids_found", len(queryIDs)),
		zap.Strings("query_ids", queryIDs),
		zap.Int("slow_query_errors", len(slowQueryErrs)))

	// Add slow query errors to our error collection
	for _, err := range slowQueryErrs {
		select {
		case errChan <- err:
		default:
			s.logger.Warn("Error channel full, dropping slow query error", zap.Error(err))
		}
	}

	// Define scraper functions that don't depend on slow queries
	independentScraperFuncs := []ScraperFunc{
		s.sessionScraper.ScrapeSessionCount,
		s.tablespaceScraper.ScrapeTablespaceMetrics,
		s.coreScraper.ScrapeCoreMetrics,
		s.pdbScraper.ScrapePdbMetrics,
		s.systemScraper.ScrapeSystemMetrics,
<<<<<<< HEAD
=======
		s.slowQueriesScraper.ScrapeSlowQueries,
		s.blockingScraper.ScrapeBlockingQueries,
		s.waitEventsScraper.ScrapeWaitEvents,
>>>>>>> a770ad36
	}

	// Launch concurrent scrapers for independent scrapers
	for i, scraperFunc := range independentScraperFuncs {
		wg.Add(1)
		go func(index int, fn ScraperFunc) {
			defer wg.Done()

			s.logger.Debug("Starting scraper", zap.Int("scraper_index", index))
			startTime := time.Now()

			// Execute the scraper function
			errs := fn(scrapeCtx)

			duration := time.Since(startTime)
			s.logger.Debug("Completed scraper",
				zap.Int("scraper_index", index),
				zap.Duration("duration", duration),
				zap.Int("error_count", len(errs)))

			// Send errors to the error channel
			for _, err := range errs {
				select {
				case errChan <- err:
				case <-scrapeCtx.Done():
					// Context cancelled, stop sending errors
					return
				default:
					// Channel is full, log and continue
					s.logger.Warn("Error channel full, dropping error", zap.Error(err))
				}
			}
		}(i, scraperFunc)
	}

	// Execute individual queries scraper with filtered query IDs
	wg.Add(1)
	go func() {
		defer wg.Done()

		s.logger.Debug("Starting individual queries scraper with filtered IDs", zap.Int("query_ids_count", len(queryIDs)))
		s.logger.Info("Individual queries scraper about to start",
			zap.Int("query_ids_available", len(queryIDs)),
			zap.Strings("available_query_ids", queryIDs))
		startTime := time.Now()

		// Execute the individual queries scraper with query ID filter
		errs := s.individualQueriesScraper.ScrapeIndividualQueries(scrapeCtx, queryIDs)

		duration := time.Since(startTime)
		s.logger.Debug("Completed individual queries scraper",
			zap.Duration("duration", duration),
			zap.Int("error_count", len(errs)))

		// Send errors to the error channel
		for _, err := range errs {
			select {
			case errChan <- err:
			case <-scrapeCtx.Done():
				// Context cancelled, stop sending errors
				return
			default:
				// Channel is full, log and continue
				s.logger.Warn("Error channel full, dropping individual query error", zap.Error(err))
			}
		}
	}()

	// Close error channel when all scrapers are done
	go func() {
		wg.Wait()
		close(errChan)
	}()

	// Collect all errors from the channel
	var scrapeErrors []error
	for err := range errChan {
		scrapeErrors = append(scrapeErrors, err)
	}

	// Check if context was cancelled
	if scrapeCtx.Err() != nil {
		scrapeErrors = append(scrapeErrors, fmt.Errorf("scrape operation timed out or was cancelled: %w", scrapeCtx.Err()))
	}

	// Build the resource with instance and host information
	rb := s.mb.NewResourceBuilder()
	rb.SetNewrelicoracledbInstanceName(s.instanceName)
	rb.SetHostName(s.hostName)
	out := s.mb.Emit(metadata.WithResource(rb.Emit()))

	s.logger.Debug("Done New Relic Oracle scraping",
		zap.Int("total_errors", len(scrapeErrors)),
		zap.Int("independent_scrapers_count", len(independentScraperFuncs)),
		zap.Int("total_scrapers_count", len(independentScraperFuncs)+2)) // +2 for slow queries and individual queries

	if len(scrapeErrors) > 0 {
		return out, scrapererror.NewPartialScrapeError(multierr.Combine(scrapeErrors...), len(scrapeErrors))
	}
	return out, nil
}

func (s *newRelicOracleScraper) shutdown(_ context.Context) error {
	if s.db == nil {
		return nil
	}
	return s.db.Close()
}<|MERGE_RESOLUTION|>--- conflicted
+++ resolved
@@ -35,15 +35,6 @@
 
 type newRelicOracleScraper struct {
 	// Keep session scraper and add tablespace scraper and core scraper
-<<<<<<< HEAD
-	sessionScraper           *scrapers.SessionScraper
-	tablespaceScraper        *scrapers.TablespaceScraper
-	coreScraper              *scrapers.CoreScraper
-	pdbScraper               *scrapers.PdbScraper
-	systemScraper            *scrapers.SystemScraper
-	slowQueriesScraper       *scrapers.SlowQueriesScraper
-	individualQueriesScraper *scrapers.IndividualQueriesScraper
-=======
 	sessionScraper     *scrapers.SessionScraper
 	tablespaceScraper  *scrapers.TablespaceScraper
 	coreScraper        *scrapers.CoreScraper
@@ -52,7 +43,7 @@
 	slowQueriesScraper *scrapers.SlowQueriesScraper
 	blockingScraper    *scrapers.BlockingScraper
 	waitEventsScraper  *scrapers.WaitEventsScraper
->>>>>>> a770ad36
+	individualQueriesScraper *scrapers.IndividualQueriesScraper
 
 	db                   *sql.DB
 	mb                   *metadata.MetricsBuilder
@@ -104,15 +95,12 @@
 	// Initialize slow queries scraper with direct DB connection
 	s.slowQueriesScraper = scrapers.NewSlowQueriesScraper(s.db, s.mb, s.logger, s.instanceName, s.metricsBuilderConfig)
 
-<<<<<<< HEAD
 	// Initialize individual queries scraper with direct DB connection
 	s.individualQueriesScraper = scrapers.NewIndividualQueriesScraper(s.db, s.mb, s.logger, s.instanceName, s.metricsBuilderConfig)
-=======
 	// Initialize blocking scraper with direct DB connection
 	s.blockingScraper = scrapers.NewBlockingScraper(s.db, s.mb, s.logger, s.instanceName, s.metricsBuilderConfig)
 	// Initialize wait events scraper with direct DB connection
 	s.waitEventsScraper = scrapers.NewWaitEventsScraper(s.db, s.mb, s.logger, s.instanceName, s.metricsBuilderConfig)
->>>>>>> a770ad36
 
 	return nil
 }
@@ -156,12 +144,8 @@
 		s.coreScraper.ScrapeCoreMetrics,
 		s.pdbScraper.ScrapePdbMetrics,
 		s.systemScraper.ScrapeSystemMetrics,
-<<<<<<< HEAD
-=======
-		s.slowQueriesScraper.ScrapeSlowQueries,
 		s.blockingScraper.ScrapeBlockingQueries,
 		s.waitEventsScraper.ScrapeWaitEvents,
->>>>>>> a770ad36
 	}
 
 	// Launch concurrent scrapers for independent scrapers
