--- conflicted
+++ resolved
@@ -41,11 +41,8 @@
 	pdbScraper        *scrapers.PdbScraper
 	systemScraper     *scrapers.SystemScraper
 	connectionScraper *scrapers.ConnectionScraper
-<<<<<<< HEAD
 	containerScraper  *scrapers.ContainerScraper
-=======
 	racScraper        *scrapers.RacScraper
->>>>>>> 484ce5bd
 
 	db                   *sql.DB
 	mb                   *metadata.MetricsBuilder
@@ -97,13 +94,11 @@
 	// Initialize connection scraper with direct DB connection
 	s.connectionScraper = scrapers.NewConnectionScraper(s.db, s.mb, s.logger, s.instanceName, s.metricsBuilderConfig)
 
-<<<<<<< HEAD
 	// Initialize container scraper with direct DB connection
 	s.containerScraper = scrapers.NewContainerScraper(s.db, s.mb, s.logger, s.instanceName, s.metricsBuilderConfig)
-=======
+
 	// Initialize RAC scraper with direct DB connection
 	s.racScraper = scrapers.NewRacScraper(s.db, s.mb, s.logger, s.instanceName, s.metricsBuilderConfig)
->>>>>>> 484ce5bd
 
 	return nil
 }
@@ -135,11 +130,8 @@
 		s.pdbScraper.ScrapePdbMetrics,
 		s.systemScraper.ScrapeSystemMetrics,
 		s.connectionScraper.ScrapeConnectionMetrics,
-<<<<<<< HEAD
 		s.containerScraper.ScrapeContainerMetrics,
-=======
 		s.racScraper.ScrapeRacMetrics,
->>>>>>> 484ce5bd
 	}
 
 	// Launch concurrent scrapers with proper cancellation handling
