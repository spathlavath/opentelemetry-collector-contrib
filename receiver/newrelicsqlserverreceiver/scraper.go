--- conflicted
+++ resolved
@@ -36,20 +36,13 @@
 	failoverClusterScraper        *scrapers.FailoverClusterScraper
 	databasePrincipalsScraper     *scrapers.DatabasePrincipalsScraper
 	databaseRoleMembershipScraper *scrapers.DatabaseRoleMembershipScraper
-<<<<<<< HEAD
-	waitTimeScraper               *scrapers.WaitTimeScraper // Add this line
-	securityScraper               *scrapers.SecurityScraper // Security metrics scraper
-	lockScraper                   *scrapers.LockScraper     // Lock analysis metrics scraper
-	metadataCache                 *helpers.MetadataCache    // Metadata cache for wait_resource enrichment
-	engineEdition                 int                       // SQL Server engine edition (0=Unknown, 5=Azure DB, 8=Azure MI)
-=======
 	waitTimeScraper               *scrapers.WaitTimeScraper         // Add this line
 	securityScraper               *scrapers.SecurityScraper         // Security metrics scraper
 	lockScraper                   *scrapers.LockScraper             // Lock analysis metrics scraper
+	metadataCache                 *helpers.MetadataCache            // Metadata cache for wait_resource enrichment
 	threadPoolHealthScraper       *scrapers.ThreadPoolHealthScraper // Thread pool health monitoring
 	tempdbContentionScraper       *scrapers.TempDBContentionScraper // TempDB contention monitoring
 	engineEdition                 int                               // SQL Server engine edition (0=Unknown, 5=Azure DB, 8=Azure MI)
->>>>>>> 19947003
 }
 
 // newSqlServerScraper creates a new SQL Server scraper with structured approach
