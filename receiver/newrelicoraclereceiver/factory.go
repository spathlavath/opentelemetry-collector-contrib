// Copyright The OpenTelemetry Authors
// SPDX-License-Identifier: Apache-2.0

package newrelicoraclereceiver // import "github.com/open-telemetry/opentelemetry-collector-contrib/receiver/newrelicoraclereceiver"

import (
	"context"
	"database/sql"
	"fmt"
	"net"
	"net/url"
	"strconv"
	"strings"
	"time"

	_ "github.com/godror/godror"
	"go.opentelemetry.io/collector/component"
	"go.opentelemetry.io/collector/consumer"
	"go.opentelemetry.io/collector/receiver"
	"go.opentelemetry.io/collector/scraper/scraperhelper"

	"github.com/open-telemetry/opentelemetry-collector-contrib/receiver/newrelicoraclereceiver/internal/metadata"
)

// NewFactory creates a new New Relic Oracle receiver factory.
func NewFactory() receiver.Factory {
	return receiver.NewFactory(
		metadata.Type,
		createDefaultConfig,
		receiver.WithMetrics(createReceiverFunc(func(dataSourceName string) (*sql.DB, error) {
			return sql.Open("godror", dataSourceName)
		}), metadata.MetricsStability))
}

func createDefaultConfig() component.Config {
	cfg := scraperhelper.NewDefaultControllerConfig()
	cfg.CollectionInterval = 10 * time.Second

	return &Config{
		ControllerConfig:     cfg,
		MetricsBuilderConfig: metadata.DefaultMetricsBuilderConfig(),
	}
}

type sqlOpenerFunc func(dataSourceName string) (*sql.DB, error)

func createReceiverFunc(sqlOpenerFunc sqlOpenerFunc) receiver.CreateMetricsFunc {
	return func(
		_ context.Context,
		settings receiver.Settings,
		cfg component.Config,
		consumer consumer.Metrics,
	) (receiver.Metrics, error) {
		sqlCfg := cfg.(*Config)
		metricsBuilder := metadata.NewMetricsBuilder(sqlCfg.MetricsBuilderConfig, settings)

		instanceName, err := getInstanceName(getDataSource(*sqlCfg))
		if err != nil {
			return nil, err
		}
		hostName, hostNameErr := getHostName(getDataSource(*sqlCfg))
		if hostNameErr != nil {
			return nil, hostNameErr
		}

		mp, err := newScraper(metricsBuilder, sqlCfg.MetricsBuilderConfig, sqlCfg.ControllerConfig, settings.Logger, func() (*sql.DB, error) {
			return sqlOpenerFunc(getDataSource(*sqlCfg))
<<<<<<< HEAD
		}, clientProviderFunc, instanceName, hostName, sqlCfg)
=======
		}, instanceName, hostName)
>>>>>>> 34cde8a4
		if err != nil {
			return nil, err
		}
		opt := scraperhelper.AddScraper(metadata.Type, mp)

		return scraperhelper.NewMetricsController(
			&sqlCfg.ControllerConfig,
			settings,
			consumer,
			opt,
		)
	}
}

func getDataSource(cfg Config) string {
	if cfg.DataSource != "" {
		return cfg.DataSource
	}

	// Build godror connection string format
	// Format: user/password@host:port/service_name
	host, portStr, _ := net.SplitHostPort(cfg.Endpoint)
	port, _ := strconv.ParseInt(portStr, 10, 32)

	return fmt.Sprintf("%s/%s@%s:%d/%s", cfg.Username, cfg.Password, host, port, cfg.Service)
}

func getInstanceName(datasource string) (string, error) {
	// For godror format: user/password@host:port/service_name
	// Extract the part after @
	if atIndex := strings.Index(datasource, "@"); atIndex != -1 {
		return datasource[atIndex+1:], nil
	}

	// Fallback to URL parsing for oracle:// format
	datasourceURL, err := url.Parse(datasource)
	if err != nil {
		return "", err
	}

	instanceName := datasourceURL.Host + datasourceURL.Path
	return instanceName, nil
}

func getHostName(datasource string) (string, error) {
	// For godror format: user/password@host:port/service_name
	// Extract the host:port part
	if atIndex := strings.Index(datasource, "@"); atIndex != -1 {
		hostPart := datasource[atIndex+1:]
		if slashIndex := strings.Index(hostPart, "/"); slashIndex != -1 {
			return hostPart[:slashIndex], nil
		}
		return hostPart, nil
	}

	// Fallback to URL parsing for oracle:// format
	datasourceURL, err := url.Parse(datasource)
	if err != nil {
		return "", err
	}
	return datasourceURL.Host, nil
}<|MERGE_RESOLUTION|>--- conflicted
+++ resolved
@@ -65,11 +65,7 @@
 
 		mp, err := newScraper(metricsBuilder, sqlCfg.MetricsBuilderConfig, sqlCfg.ControllerConfig, settings.Logger, func() (*sql.DB, error) {
 			return sqlOpenerFunc(getDataSource(*sqlCfg))
-<<<<<<< HEAD
-		}, clientProviderFunc, instanceName, hostName, sqlCfg)
-=======
-		}, instanceName, hostName)
->>>>>>> 34cde8a4
+		}, instanceName, hostName, sqlCfg)
 		if err != nil {
 			return nil, err
 		}
