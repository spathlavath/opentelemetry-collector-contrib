--- conflicted
+++ resolved
@@ -1,14 +1,13 @@
 default:
 all_set:
   metrics:
-<<<<<<< HEAD
+    newrelicoracledb.asm.diskgroup.free_mb:
+      enabled: true
+    newrelicoracledb.asm.diskgroup.offline_disks:
+      enabled: true
+    newrelicoracledb.asm.diskgroup.total_mb:
+      enabled: true
     newrelicoracledb.blocking_queries.wait_time:
-=======
-    newrelicoracledb.asm.diskgroup.free_mb:
-      enabled: true
-    newrelicoracledb.asm.diskgroup.offline_disks:
-      enabled: true
-    newrelicoracledb.asm.diskgroup.total_mb:
       enabled: true
     newrelicoracledb.connection.active_sessions:
       enabled: true
@@ -79,7 +78,6 @@
     newrelicoracledb.datafile.size_bytes:
       enabled: true
     newrelicoracledb.datafile.used_bytes:
->>>>>>> af1f520e
       enabled: true
     newrelicoracledb.db_id:
       enabled: true
@@ -619,19 +617,17 @@
       enabled: true
     newrelicoracledb.tablespace.space_used_percentage:
       enabled: true
-<<<<<<< HEAD
+    newrelicoracledb.tablespace.total_bytes:
+      enabled: true
+    newrelicoracledb.tablespace.used_bytes:
+      enabled: true
+    newrelicoracledb.tablespace.used_percent:
+      enabled: true
     newrelicoracledb.wait_events.avg_wait_time_ms:
       enabled: true
     newrelicoracledb.wait_events.total_wait_time_ms:
       enabled: true
     newrelicoracledb.wait_events.waiting_tasks_count:
-=======
-    newrelicoracledb.tablespace.total_bytes:
-      enabled: true
-    newrelicoracledb.tablespace.used_bytes:
-      enabled: true
-    newrelicoracledb.tablespace.used_percent:
->>>>>>> af1f520e
       enabled: true
   resource_attributes:
     host.name:
@@ -640,14 +636,13 @@
       enabled: true
 none_set:
   metrics:
-<<<<<<< HEAD
+    newrelicoracledb.asm.diskgroup.free_mb:
+      enabled: false
+    newrelicoracledb.asm.diskgroup.offline_disks:
+      enabled: false
+    newrelicoracledb.asm.diskgroup.total_mb:
+      enabled: false
     newrelicoracledb.blocking_queries.wait_time:
-=======
-    newrelicoracledb.asm.diskgroup.free_mb:
-      enabled: false
-    newrelicoracledb.asm.diskgroup.offline_disks:
-      enabled: false
-    newrelicoracledb.asm.diskgroup.total_mb:
       enabled: false
     newrelicoracledb.connection.active_sessions:
       enabled: false
@@ -718,7 +713,6 @@
     newrelicoracledb.datafile.size_bytes:
       enabled: false
     newrelicoracledb.datafile.used_bytes:
->>>>>>> af1f520e
       enabled: false
     newrelicoracledb.db_id:
       enabled: false
@@ -1258,19 +1252,17 @@
       enabled: false
     newrelicoracledb.tablespace.space_used_percentage:
       enabled: false
-<<<<<<< HEAD
+    newrelicoracledb.tablespace.total_bytes:
+      enabled: false
+    newrelicoracledb.tablespace.used_bytes:
+      enabled: false
+    newrelicoracledb.tablespace.used_percent:
+      enabled: false
     newrelicoracledb.wait_events.avg_wait_time_ms:
       enabled: false
     newrelicoracledb.wait_events.total_wait_time_ms:
       enabled: false
     newrelicoracledb.wait_events.waiting_tasks_count:
-=======
-    newrelicoracledb.tablespace.total_bytes:
-      enabled: false
-    newrelicoracledb.tablespace.used_bytes:
-      enabled: false
-    newrelicoracledb.tablespace.used_percent:
->>>>>>> af1f520e
       enabled: false
   resource_attributes:
     host.name:
