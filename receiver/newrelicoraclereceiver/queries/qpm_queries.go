// Copyright The OpenTelemetry Authors
// SPDX-License-Identifier: Apache-2.0

package queries

// Oracle SQL queries for performance metrics
const (
	SlowQueriesSQL = `
		WITH full_scans AS (
			-- Get a distinct list of SQL_IDs that have a full table scan in their plan
			SELECT DISTINCT sql_id
			FROM   v$sql_plan
			WHERE  operation = 'TABLE ACCESS' AND options = 'FULL'
		)
		SELECT
			d.name AS database_name,
			sa.sql_id AS query_id,
			sa.parsing_schema_name AS schema_name,
			CASE
				WHEN UPPER(LTRIM(sa.sql_text)) LIKE 'SELECT%' THEN 'SELECT'
				WHEN UPPER(LTRIM(sa.sql_text)) LIKE 'INSERT%' THEN 'INSERT'
				WHEN UPPER(LTRIM(sa.sql_text)) LIKE 'UPDATE%' THEN 'UPDATE'
				WHEN UPPER(LTRIM(sa.sql_text)) LIKE 'DELETE%' THEN 'DELETE'
				ELSE 'OTHER'
			END AS statement_type,
			sa.executions AS execution_count,
			sa.sql_text AS query_text,
			sa.cpu_time / DECODE(sa.executions, 0, 1, sa.executions) / 1000 AS avg_cpu_time_ms,
			sa.disk_reads / DECODE(sa.executions, 0, 1, sa.executions) AS avg_disk_reads,
			sa.direct_writes / DECODE(sa.executions, 0, 1, sa.executions) AS avg_disk_writes,
			sa.elapsed_time / DECODE(sa.executions, 0, 1, sa.executions) / 1000 AS avg_elapsed_time_ms,
			CASE WHEN fs.sql_id IS NOT NULL THEN 'Yes' ELSE 'No' END AS has_full_table_scan
		FROM
			v$sqlarea sa
		CROSS JOIN
			v$database d
		LEFT JOIN
			full_scans fs ON sa.sql_id = fs.sql_id
		WHERE
		    sa.parsing_schema_name NOT IN ('SYS', 'SYSTEM', 'MDSYS', 'DVSYS', 'LBACSYS', 'DBSNMP', 'SYSMAN', 'AUDSYS','WMSYS', 'XDB', 'OJVMSYS', 'CTXSYS')
			AND sa.executions > 0
			AND sa.sql_text NOT LIKE '%full_scans AS%'
		ORDER BY
			avg_elapsed_time_ms DESC
		FETCH FIRST 10 ROWS ONLY`

<<<<<<< HEAD
	// Oracle SQL query for wait event queries metrics
	WaitEventQueriesSQL = `
		SELECT
			d.name AS database_name,
			ash.sql_id AS query_id,
			MAX(s.sql_text) AS query_text,
			ash.wait_class AS wait_category,
			ash.event AS wait_event_name,
			SYSTIMESTAMP AS collection_timestamp,
			COUNT(DISTINCT ash.session_id || ',' || ash.session_serial#) AS waiting_tasks_count,
			ROUND(
				(SUM(ash.time_waited) / 1000) +
				(SUM(CASE WHEN ash.time_waited = 0 THEN 1 ELSE 0 END) * 1000)
			) AS total_wait_time_ms,
			ROUND(
				SUM(ash.time_waited) / NULLIF(COUNT(*), 0) / 1000, 2
			) AS avg_wait_time_ms
		FROM
			v$active_session_history ash
		JOIN
			v$sql s ON ash.sql_id = s.sql_id
		CROSS JOIN
			v$database d
		WHERE
			ash.sql_id IS NOT NULL
			AND ash.wait_class <> 'Idle'
			AND ash.event IS NOT NULL
			AND ash.sample_time >= SYSDATE - INTERVAL '5' MINUTE
		GROUP BY
			d.name,
			ash.sql_id,
			ash.wait_class,
			ash.event
		ORDER BY
			total_wait_time_ms DESC
		FETCH FIRST 10 ROWS ONLY`
=======
>>>>>>> 3e37d4f5
	BlockingQueriesSQL = `
		SELECT
			s2.sid AS blocked_sid,
			s2.serial# AS blocked_serial,
			s2.username AS blocked_user,
			s2.seconds_in_wait AS blocked_wait_sec,
			s2.sql_id AS blocked_sql_id,
			blocked_sql.sql_text AS blocked_query_text,
			s1.sid AS blocking_sid,
			s1.serial# AS blocking_serial,
			s1.username AS blocking_user,
<<<<<<< HEAD
			s1.sql_id AS blocking_sql_id,
			blocking_sql.sql_text AS blocking_query_text,
			s1.prev_sql_id AS blocker_prev_sql_id,
			blocking_prev_sql.sql_text AS blocker_prev_query_text
=======
			d.name AS database_name
>>>>>>> 3e37d4f5
		FROM
			v$session s2
		JOIN
			v$session s1 ON s2.blocking_session = s1.sid
		LEFT JOIN
			v$sql blocked_sql ON s2.sql_id = blocked_sql.sql_id
<<<<<<< HEAD
		LEFT JOIN
			v$sql blocking_sql ON s1.sql_id = blocking_sql.sql_id
		LEFT JOIN
			v$sql blocking_prev_sql ON s1.prev_sql_id = blocking_prev_sql.sql_id
=======
		CROSS JOIN
			v$database d
>>>>>>> 3e37d4f5
		WHERE
			s2.blocking_session IS NOT NULL
		ORDER BY
			s2.seconds_in_wait DESC`
<<<<<<< HEAD

	// Oracle SQL query for individual queries metrics
	IndividualQueriesFilteredSQL = `
		SELECT
		    sql_id as query_id,
		    sql_text as query_text,
		    cpu_time/1000 as cpu_time_ms,
		    elapsed_time / 1000 AS elapsed_time_ms
		FROM
		    v$sql
		WHERE
		    sql_id IN (%s)
		    AND sql_id is not null
		ORDER BY
		    elapsed_time_ms DESC`
=======
>>>>>>> 3e37d4f5
)<|MERGE_RESOLUTION|>--- conflicted
+++ resolved
@@ -44,7 +44,6 @@
 			avg_elapsed_time_ms DESC
 		FETCH FIRST 10 ROWS ONLY`
 
-<<<<<<< HEAD
 	// Oracle SQL query for wait event queries metrics
 	WaitEventQueriesSQL = `
 		SELECT
@@ -81,8 +80,6 @@
 		ORDER BY
 			total_wait_time_ms DESC
 		FETCH FIRST 10 ROWS ONLY`
-=======
->>>>>>> 3e37d4f5
 	BlockingQueriesSQL = `
 		SELECT
 			s2.sid AS blocked_sid,
@@ -94,34 +91,19 @@
 			s1.sid AS blocking_sid,
 			s1.serial# AS blocking_serial,
 			s1.username AS blocking_user,
-<<<<<<< HEAD
-			s1.sql_id AS blocking_sql_id,
-			blocking_sql.sql_text AS blocking_query_text,
-			s1.prev_sql_id AS blocker_prev_sql_id,
-			blocking_prev_sql.sql_text AS blocker_prev_query_text
-=======
 			d.name AS database_name
->>>>>>> 3e37d4f5
 		FROM
 			v$session s2
 		JOIN
 			v$session s1 ON s2.blocking_session = s1.sid
 		LEFT JOIN
 			v$sql blocked_sql ON s2.sql_id = blocked_sql.sql_id
-<<<<<<< HEAD
-		LEFT JOIN
-			v$sql blocking_sql ON s1.sql_id = blocking_sql.sql_id
-		LEFT JOIN
-			v$sql blocking_prev_sql ON s1.prev_sql_id = blocking_prev_sql.sql_id
-=======
 		CROSS JOIN
 			v$database d
->>>>>>> 3e37d4f5
 		WHERE
 			s2.blocking_session IS NOT NULL
 		ORDER BY
 			s2.seconds_in_wait DESC`
-<<<<<<< HEAD
 
 	// Oracle SQL query for individual queries metrics
 	IndividualQueriesFilteredSQL = `
@@ -137,6 +119,4 @@
 		    AND sql_id is not null
 		ORDER BY
 		    elapsed_time_ms DESC`
-=======
->>>>>>> 3e37d4f5
 )