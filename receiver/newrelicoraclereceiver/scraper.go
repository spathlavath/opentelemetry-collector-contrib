--- conflicted
+++ resolved
@@ -41,11 +41,8 @@
 	pdbScraper               *scrapers.PdbScraper
 	systemScraper            *scrapers.SystemScraper
 	slowQueriesScraper       *scrapers.SlowQueriesScraper
-<<<<<<< HEAD
 	waitEventsScraper        *scrapers.WaitEventsScraper
 	blockingScraper          *scrapers.BlockingScraper
-=======
->>>>>>> c967abd8
 	individualQueriesScraper *scrapers.IndividualQueriesScraper
 
 	db                   *sql.DB
@@ -98,14 +95,11 @@
 	// Initialize slow queries scraper with direct DB connection
 	s.slowQueriesScraper = scrapers.NewSlowQueriesScraper(s.db, s.mb, s.logger, s.instanceName, s.metricsBuilderConfig)
 
-<<<<<<< HEAD
 	// Initialize wait events scraper with direct DB connection
 	s.waitEventsScraper = scrapers.NewWaitEventsScraper(s.db, s.mb, s.logger, s.instanceName, s.metricsBuilderConfig)
 	// Initialize blocking scraper with direct DB connection
 	s.blockingScraper = scrapers.NewBlockingScraper(s.db, s.mb, s.logger, s.instanceName, s.metricsBuilderConfig)
 
-=======
->>>>>>> c967abd8
 	// Initialize individual queries scraper with direct DB connection
 	s.individualQueriesScraper = scrapers.NewIndividualQueriesScraper(s.db, s.mb, s.logger, s.instanceName, s.metricsBuilderConfig)
 
@@ -130,14 +124,11 @@
 	s.logger.Debug("Starting slow queries scraper to get query IDs")
 	queryIDs, slowQueryErrs := s.slowQueriesScraper.ScrapeSlowQueries(scrapeCtx)
 
-<<<<<<< HEAD
-=======
 	s.logger.Info("Slow queries scraper completed",
 		zap.Int("query_ids_found", len(queryIDs)),
 		zap.Strings("query_ids", queryIDs),
 		zap.Int("slow_query_errors", len(slowQueryErrs)))
 
->>>>>>> c967abd8
 	// Add slow query errors to our error collection
 	for _, err := range slowQueryErrs {
 		select {
@@ -154,11 +145,8 @@
 		s.coreScraper.ScrapeCoreMetrics,
 		s.pdbScraper.ScrapePdbMetrics,
 		s.systemScraper.ScrapeSystemMetrics,
-<<<<<<< HEAD
 		s.waitEventsScraper.ScrapeWaitEvents,
 		s.blockingScraper.ScrapeBlockingQueries,
-=======
->>>>>>> c967abd8
 	}
 
 	// Launch concurrent scrapers for independent scrapers
@@ -200,12 +188,9 @@
 		defer wg.Done()
 
 		s.logger.Debug("Starting individual queries scraper with filtered IDs", zap.Int("query_ids_count", len(queryIDs)))
-<<<<<<< HEAD
-=======
 		s.logger.Info("Individual queries scraper about to start",
 			zap.Int("query_ids_available", len(queryIDs)),
 			zap.Strings("available_query_ids", queryIDs))
->>>>>>> c967abd8
 		startTime := time.Now()
 
 		// Execute the individual queries scraper with query ID filter
