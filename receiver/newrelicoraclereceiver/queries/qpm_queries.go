// Copyright The OpenTelemetry Authors
// SPDX-License-Identifier: Apache-2.0

package queries

// Oracle SQL queries for performance metrics
const (
	SlowQueriesSQL = `
		WITH full_scans AS (
			-- Get a distinct list of SQL_IDs that have a full table scan in their plan
			SELECT DISTINCT sql_id
			FROM   v$sql_plan
			WHERE  operation = 'TABLE ACCESS' AND options = 'FULL'
		)
		SELECT
			d.name AS database_name,
			sa.sql_id AS query_id,
			sa.parsing_schema_name AS schema_name,
			COALESCE(sa.module,
				CASE
					WHEN UPPER(LTRIM(sa.sql_text)) LIKE 'SELECT%' THEN 'SELECT'
					WHEN UPPER(LTRIM(sa.sql_text)) LIKE 'INSERT%' THEN 'INSERT'
					WHEN UPPER(LTRIM(sa.sql_text)) LIKE 'UPDATE%' THEN 'UPDATE'
					WHEN UPPER(LTRIM(sa.sql_text)) LIKE 'DELETE%' THEN 'DELETE'
					ELSE 'OTHER'
				END
			) AS statement_type,
			sa.executions AS execution_count,
			sa.sql_text AS query_text,
			sa.cpu_time / DECODE(sa.executions, 0, 1, sa.executions) / 1000 AS avg_cpu_time_ms,
			sa.disk_reads / DECODE(sa.executions, 0, 1, sa.executions) AS avg_disk_reads,
			sa.direct_writes / DECODE(sa.executions, 0, 1, sa.executions) AS avg_disk_writes,
			sa.elapsed_time / DECODE(sa.executions, 0, 1, sa.executions) / 1000 AS avg_elapsed_time_ms,
			CASE WHEN fs.sql_id IS NOT NULL THEN 'Yes' ELSE 'No' END AS has_full_table_scan
		FROM
			v$sqlarea sa
		CROSS JOIN
			v$database d
		LEFT JOIN
			full_scans fs ON sa.sql_id = fs.sql_id
		WHERE
		    sa.parsing_schema_name NOT IN ('SYS', 'SYSTEM', 'MDSYS', 'DVSYS', 'LBACSYS', 'DBSNMP', 'SYSMAN', 'AUDSYS','WMSYS', 'XDB', 'OJVMSYS', 'CTXSYS')
			AND sa.executions > 0
			AND sa.sql_text NOT LIKE '%full_scans AS%'
		ORDER BY
			avg_elapsed_time_ms DESC
		FETCH FIRST 10 ROWS ONLY`

<<<<<<< HEAD
	// Oracle SQL query for wait event queries metrics
	WaitEventQueriesSQL = `
		SELECT
			d.name AS database_name,
			ash.sql_id AS query_id,
			MAX(s.sql_text) AS query_text,
			ash.wait_class AS wait_category,
			ash.event AS wait_event_name,
			SYSTIMESTAMP AS collection_timestamp,
			COUNT(DISTINCT ash.session_id || ',' || ash.session_serial#) AS waiting_tasks_count,
			ROUND(
				(SUM(ash.time_waited) / 1000) +
				(SUM(CASE WHEN ash.time_waited = 0 THEN 1 ELSE 0 END) * 1000)
			) AS total_wait_time_ms,
			ROUND(
				SUM(ash.time_waited) / NULLIF(COUNT(*), 0) / 1000, 2
			) AS avg_wait_time_ms
		FROM
			v$active_session_history ash
		JOIN
			v$sql s ON ash.sql_id = s.sql_id
		CROSS JOIN
			v$database d
		WHERE
			ash.sql_id IS NOT NULL
			AND ash.wait_class <> 'Idle'
			AND ash.event IS NOT NULL
			AND ash.sample_time >= SYSDATE - INTERVAL '5' MINUTE
		GROUP BY
			d.name,
			ash.sql_id,
			ash.wait_class,
			ash.event
		ORDER BY
			total_wait_time_ms DESC
		FETCH FIRST 10 ROWS ONLY`
=======
	BlockingQueriesSQL = `
		SELECT
			s2.sid AS blocked_sid,
			s2.serial# AS blocked_serial,
			s2.username AS blocked_user,
			s2.seconds_in_wait AS blocked_wait_sec,
			s2.sql_id AS blocked_sql_id,
			blocked_sql.sql_text AS blocked_query_text,
			s1.sid AS blocking_sid,
			s1.serial# AS blocking_serial,
			s1.username AS blocking_user,
			s1.sql_id AS blocking_sql_id,
			blocking_sql.sql_text AS blocking_query_text,
			s1.prev_sql_id AS blocker_prev_sql_id,
			blocking_prev_sql.sql_text AS blocker_prev_query_text
		FROM
			v$session s2
		JOIN
			v$session s1 ON s2.blocking_session = s1.sid
		LEFT JOIN
			v$sql blocked_sql ON s2.sql_id = blocked_sql.sql_id
		LEFT JOIN
			v$sql blocking_sql ON s1.sql_id = blocking_sql.sql_id
		LEFT JOIN
			v$sql blocking_prev_sql ON s1.prev_sql_id = blocking_prev_sql.sql_id
		WHERE
			s2.blocking_session IS NOT NULL
		ORDER BY
			s2.seconds_in_wait DESC`
>>>>>>> 63987488
)<|MERGE_RESOLUTION|>--- conflicted
+++ resolved
@@ -46,7 +46,6 @@
 			avg_elapsed_time_ms DESC
 		FETCH FIRST 10 ROWS ONLY`
 
-<<<<<<< HEAD
 	// Oracle SQL query for wait event queries metrics
 	WaitEventQueriesSQL = `
 		SELECT
@@ -83,7 +82,6 @@
 		ORDER BY
 			total_wait_time_ms DESC
 		FETCH FIRST 10 ROWS ONLY`
-=======
 	BlockingQueriesSQL = `
 		SELECT
 			s2.sid AS blocked_sid,
@@ -113,5 +111,4 @@
 			s2.blocking_session IS NOT NULL
 		ORDER BY
 			s2.seconds_in_wait DESC`
->>>>>>> 63987488
 )