--- conflicted
+++ resolved
@@ -457,7 +457,6 @@
 				zap.Int("text_truncate_limit", textTruncateLimit))
 		}
 	}
-<<<<<<< HEAD
 	// Scrape instance-level memory metrics
 	if s.config.EnableInstanceMemoryMetrics {
 		s.logger.Debug("Starting instance memory metrics scraping")
@@ -472,18 +471,6 @@
 		} else {
 			s.logger.Debug("Successfully scraped instance memory metrics")
 		}
-=======
-
-	s.logger.Debug("Starting instance buffer pool hit percent metrics scraping")
-	scrapeCtx, cancel := context.WithTimeout(ctx, s.config.Timeout)
-	defer cancel()
-	if err := s.instanceScraper.ScrapeInstanceMemoryMetrics(scrapeCtx, scopeMetrics); err != nil {
-		s.logger.Error("Failed to scrape instance memory metrics",
-			zap.Error(err),
-			zap.Duration("timeout", s.config.Timeout))
-		scrapeErrors = append(scrapeErrors, err)
-		// Don't return here - continue with other metrics
->>>>>>> 21aba5b6
 	} else {
 		s.logger.Debug("Instance memory metrics collection is disabled")
 	}
