--- conflicted
+++ resolved
@@ -65,20 +65,6 @@
     description: Oracle wait event category for wait events
     type: string
 
-  blocking.user:
-    description: Username of the blocking session
-    type: string
-  blocked.user:
-    description: Username of the blocked session
-    type: string
-
-  blocked.sql.id:
-    description: SQL ID of the blocked query
-    type: string
-  blocking.sql.id:
-    description: SQL ID of the blocking query
-    type: string
-
   blocking_user:
     description: Username of the blocking session
     type: string
@@ -2569,7 +2555,6 @@
       - statement_type
       - has_full_table_scan    
 
-<<<<<<< HEAD
   newrelicoracledb.wait_events.total_wait_time_ms:
     description: Total wait time in milliseconds for wait events
     enabled: true
@@ -2609,8 +2594,6 @@
       - wait_event_name
       - wait_category    
 
-=======
->>>>>>> 3e37d4f5
   newrelicoracledb.blocking_queries.wait_time:
     description: Wait time in seconds for blocked queries
     enabled: true
@@ -2620,82 +2603,6 @@
     attributes:
       - newrelic.entity_name
       - instance.id
-<<<<<<< HEAD
-      - blocked.user
-      - blocking.user
-      - blocked.sql.id
-      - blocking.sql.id
-
-  newrelicoracledb.blocking_queries.count:
-    description: Count of blocking queries
-    enabled: true
-    gauge:
-      value_type: int
-    unit: "{count}"
-    attributes:
-      - newrelic.entity_name
-      - instance.id
-      - blocked.user
-      - blocking.user
-      - blocked.sql.id
-      - blocking.sql.id
-
-  newrelicoracledb.blocking_queries.blocked_sid:
-    description: Session ID of the blocked session
-    enabled: true
-    gauge:
-      value_type: int
-    unit: "{session}"
-    attributes:
-      - newrelic.entity_name
-      - instance.id
-      - blocked.user
-      - blocking.user
-      - blocked.sql.id
-      - blocking.sql.id
-
-  newrelicoracledb.blocking_queries.blocking_sid:
-    description: Session ID of the blocking session
-    enabled: true
-    gauge:
-      value_type: int
-    unit: "{session}"
-    attributes:
-      - newrelic.entity_name
-      - instance.id
-      - blocked.user
-      - blocking.user
-      - blocked.sql.id
-      - blocking.sql.id
-
-  newrelicoracledb.blocking_queries.blocked_serial:
-    description: Serial number of the blocked session
-    enabled: true
-    gauge:
-      value_type: int
-    unit: "{serial}"
-    attributes:
-      - newrelic.entity_name
-      - instance.id
-      - blocked.user
-      - blocking.user
-      - blocked.sql.id
-      - blocking.sql.id
-
-  newrelicoracledb.blocking_queries.blocking_serial:
-    description: Serial number of the blocking session
-    enabled: true
-    gauge:
-      value_type: int
-    unit: "{serial}"
-    attributes:
-      - newrelic.entity_name
-      - instance.id
-      - blocked.user
-      - blocking.user
-      - blocked.sql.id
-      - blocking.sql.id
-=======
       - blocked_user
       - blocking_user
       - blocked_sql_id
@@ -2705,7 +2612,6 @@
       - blocking_serial
       - blocked_query_text
       - database_name
->>>>>>> 3e37d4f5
 
 tests:
   config:
