# OpenTelemetry Collector Configuration
# Custom collector with New Relic SQL Server Receiver

# Extensions provide additional functionality
extensions:
  # Health check endpoint
  health_check:
    endpoint: localhost:13134

# Service configuration
service:
  # Enable extensions
  extensions: [health_check]
  
  # Define the data pipeline
  pipelines:
    # Metrics pipeline: receiver -> processor -> exporter
    metrics:
      receivers: [newrelicsqlserver]
      processors: [memory_limiter, batch, resource]
      exporters: [otlphttp, debug]
    
    # Logs pipeline: receiver -> processor -> exporter (for execution plans)
    logs:
      receivers: [newrelicsqlserver]
      processors: [memory_limiter, batch, resource]
      exporters: [otlphttp/logs, debug]
  
  # Telemetry configuration for the collector itself
  telemetry:
    logs:
      level: debug  # Changed from info to debug for verbose logging
    metrics:
      level: none

# Processors transform and enrich the data
processors:
  # Memory limiter prevents out-of-memory issues
  memory_limiter:
    check_interval: 1s
    limit_mib: 256
    spike_limit_mib: 64
  
<<<<<<< HEAD
  # Batch processor groups data for efficient transmission
=======
  # # Convert cumulative metrics to rate metrics for New Relic
  # cumulativetorate:
  #   state_ttl: 60m
  #   include:
  #     # Core SQL Server rate metrics
  #     - "sqlserver.stats.sql_compilations_per_sec"
  #     - "sqlserver.stats.sql_recompilations_per_sec"
  #     - "sqlserver.stats.lock_waits_per_sec"
  #     - "sqlserver.access.page_splits_per_sec"
  #     - "sqlserver.buffer.checkpoint_pages_per_sec"
  #     - "sqlserver.stats.deadlocks_per_sec"
  #     - "sqlserver.stats.user_errors_per_sec"
  #     - "sqlserver.stats.kill_connection_errors_per_sec"
  #     - "sqlserver.bufferpool.batch_requests_per_sec"
  #     - "sqlserver.instance.transactions_per_sec"
  #     - "sqlserver.instance.forced_parameterizations_per_sec"
  #     - "sqlserver.wait_stats.wait_time_ms"
  #     - "sqlserver.wait_stats.waiting_tasks_count"
  #     # Enhanced metrics (new)
  #     - "sqlserver.instance.full_scans_rate"
  #     - "sqlserver.instance.lock_timeouts_rate"
  #     - "sqlserver.wait_stats.latch.*"
  
>>>>>>> 19947003
  batch:
    timeout: 10s
    send_batch_size: 1024
  
  # Resource processor adds metadata to all telemetry
  resource:
    attributes:
      - key: deployment.environment
        value: "production"
        action: upsert
      - key: service.name
        value: "sql-server-monitoring"
        action: upsert
      - key: service.version
        value: "1.0.0"
        action: upsert
      - key: entity.name
        value: "sqlserver.execution_plan_operator"
        action: upsert

# Receivers collect telemetry data
receivers:
  # Your New Relic SQL Server Receiver
  newrelicsqlserver:
    # SQL Server connection configuration
    # ⚠️  REPLACE THESE WITH YOUR ACTUAL VALUES ⚠️
    hostname: "74.225.3.34"                    # e.g., "your-sql-server.com" or "192.168.1.100"
    port: "1433"                # Default SQL Server port
    username: "sa"              # e.g., "monitoring_user"
    password: "AbAnTaPassword@123"              # Your SQL Server password

    # Optional: Named instance (if using SQL Server named instances)
    # instance: "${SQLSERVER_INSTANCE}"            # e.g., "SQLEXPRESS" 
    
    # Query execution timeout (increased for slow queries on busy systems)
    timeout: 300s
    
    # Collection interval (how often to collect metrics)
    collection_interval: 60s

    # Lookback window for slow queries - should be >= collection_interval to avoid missing queries
    query_monitoring_fetch_interval: 300       # seconds - captures queries from last 5 minutes
    
    # Optional: Initial delay before starting collection
    # initial_delay: 10s
    
    # Enable query performance monitoring (blocking sessions, slow queries, etc.)
    enable_query_monitoring: true

    # Enable active running queries monitoring (captures currently executing queries with waits)
    enable_active_running_queries: true

    # Query monitoring thresholds (required when enable_query_monitoring is true)
    query_monitoring_response_time_threshold: 1  # milliseconds - capture queries taking > 1ms (effectively all queries)
    query_monitoring_count_threshold: 20           # minimum execution count for queries to be monitored
    query_monitoring_text_truncate_limit: 4094    # characters - maximum length of SQL text in query monitoring results (4KB - 2 bytes)

    # Interval-based averaging (delta calculation) - EXPLICITLY ENABLED
    enable_interval_based_averaging: true          # Enable delta-based interval calculations
    interval_calculator_cache_ttl_minutes: 10      # Cache TTL for query state (10 minutes)

# Exporters send telemetry data to destinations
exporters:
  # New Relic OTLP HTTP Exporter
  otlphttp:
    # New Relic OTLP endpoint (HTTP uses port 4318, not 4317)
    endpoint: "https://staging-otlp.nr-data.net:4318"
    
    # Headers for authentication
    headers:
      # ⚠️  REPLACE WITH YOUR ACTUAL NEW RELIC LICENSE KEY ⚠️
      api-key: "abc7b84730116eb478ad6b79719e4d64FFFFNRAL"
    
    # TLS configuration
    tls:
      insecure: false
    
    # Retry configuration
    retry_on_failure:
      enabled: true
      initial_interval: 1s
      max_interval: 30s
      max_elapsed_time: 300s
    
    # Queue configuration for handling bursts
    sending_queue:
      enabled: true
      num_consumers: 2
      queue_size: 100
    
    # Compression (gzip is recommended)
    compression: gzip
    
    # Timeout for HTTP requests
    timeout: 30s
  
  # New Relic OTLP HTTP Exporter for Logs (Execution Plans)
  otlphttp/logs:
    # New Relic OTLP logs endpoint (HTTP uses port 4318, not 4317)
    endpoint: "https://staging-otlp.nr-data.net:4318"
    
    # Headers for authentication
    headers:
      # ⚠️  REPLACE WITH YOUR ACTUAL NEW RELIC LICENSE KEY ⚠️
      api-key: "abc7b84730116eb478ad6b79719e4d64FFFFNRAL"
    
    # TLS configuration
    tls:
      insecure: false
    
    # Retry configuration
    retry_on_failure:
      enabled: true
      initial_interval: 1s
      max_interval: 30s
      max_elapsed_time: 300s
    
    # Queue configuration for handling bursts
    sending_queue:
      enabled: true
      num_consumers: 2
      queue_size: 100
    
    # Compression (gzip is recommended)
    compression: gzip
    
    # Timeout for HTTP requests
    timeout: 30s
  
  # Debug exporter for debugging (outputs to console)
  debug:
    verbosity: detailed
    # Output ALL metrics and logs without sampling for troubleshooting
    sampling_initial: 10000  # Increased to capture more initial data
    sampling_thereafter: 10000  # Increased to see all metrics continuously

# Environment Variables to Set:
# 
# Required:
# export SQLSERVER_HOST="your-sql-server-hostname-or-ip"
# export SQLSERVER_USERNAME="your-sql-username"
# export SQLSERVER_PASSWORD="your-sql-password"
# export NEW_RELIC_LICENSE_KEY="your-newrelic-license-key"
#
# Optional:
# export SQLSERVER_PORT="1433"
# export SQLSERVER_DATABASE="master"  
# export SQLSERVER_INSTANCE="SQLEXPRESS"
#
# Example:
# export SQLSERVER_HOST="192.168.1.100"
# export SQLSERVER_USERNAME="monitoring_user"
# export SQLSERVER_PASSWORD="SecurePassword123!"
# export NEW_RELIC_LICENSE_KEY="eu01xxNRAL-your-actual-key-here"
#
# Then run:
# ./bin/otelcol-newrelic --config=config.yaml<|MERGE_RESOLUTION|>--- conflicted
+++ resolved
@@ -41,9 +41,6 @@
     limit_mib: 256
     spike_limit_mib: 64
   
-<<<<<<< HEAD
-  # Batch processor groups data for efficient transmission
-=======
   # # Convert cumulative metrics to rate metrics for New Relic
   # cumulativetorate:
   #   state_ttl: 60m
@@ -67,7 +64,6 @@
   #     - "sqlserver.instance.lock_timeouts_rate"
   #     - "sqlserver.wait_stats.latch.*"
   
->>>>>>> 19947003
   batch:
     timeout: 10s
     send_batch_size: 1024
@@ -94,10 +90,10 @@
   newrelicsqlserver:
     # SQL Server connection configuration
     # ⚠️  REPLACE THESE WITH YOUR ACTUAL VALUES ⚠️
-    hostname: "74.225.3.34"                    # e.g., "your-sql-server.com" or "192.168.1.100"
-    port: "1433"                # Default SQL Server port
-    username: "sa"              # e.g., "monitoring_user"
-    password: "AbAnTaPassword@123"              # Your SQL Server password
+    hostname: ""                    # e.g., "your-sql-server.com" or "192.168.1.100"
+    port: ""                # Default SQL Server port
+    username: ""              # e.g., "monitoring_user"
+    password: ""              # Your SQL Server password
 
     # Optional: Named instance (if using SQL Server named instances)
     # instance: "${SQLSERVER_INSTANCE}"            # e.g., "SQLEXPRESS" 
